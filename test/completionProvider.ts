import { CompletionProvider } from '../src/completionProvider';
import { SymbolStore, SymbolTable } from '../src/symbolStore';
import { ParsedDocumentStore, ParsedDocument } from '../src/parsedDocument';
import * as lsp from 'vscode-languageserver-types';
import { assert } from 'chai';
import 'mocha';
import { ReferenceReader } from '../src/referenceReader';
import {ReferenceStore} from '../src/reference';
import {MemoryCache} from '../src/cache';
import * as fs from 'fs';
import { CompletionItem } from 'vscode-languageserver-types';
import * as path from 'path';

var noCompletions: lsp.CompletionList = {
    items: [],
    isIncomplete: false
};

var objectCreationSrc =
    `<?php
    class Foo {
        function __construct($p){}
    }
    $var = new F
`;

var scopedAccessSrc =
    `<?php
    class Test {
        public const FOO = 1;
        public static $bar = 1;
        public static function baz(){}
        private static $baz = 1;
    }
    $var = Test::FOO;
    $var = Test::$bar;
    $var = Test::baz();
`;

var objectSrc =
    `<?php
    class Test {
        public $foo;
        public function bar(){}
        private function baz(){}
        static function foo(){}
    }

    $var = new Test();
    $var->b
`;

var objSrc2 =
    `<?php
use Foo\\Bar\\Baz;
$var = new Baz();
$var->
`;

var variableSrc =
    `<?php
    function foo($foo){ 
        $bar = $foo;
    }
    $baz = 2;
    $
`;

var nameSrc =
    `<?php
    class Foo {}
    class Bar {}
    b
    function bar() {}
`;

var nsUse =
    `<?php
    namespace Bar;
    use F

    class Foo {}
    class Baz {}
`;

var classBaseSrc =
    `<?php
    class Foo {}
    interface FooInterface {}
    class Bar extends F
`;

var implementsSrc =
    `<?php
    class Foo {}
    interface FooInterface {}
    class Bar extends Foo implements F 
`;

var interfaceBaseSrc =
    `<?php
    class Baz {}
    interface Bar {}
    interface Foo extends B
`;

var groupUseSrc =
    `<?php
    namespace Foo\\Bar;
    use Foo\\{
        B
    }

    class Baz {}
`;

var methodTagSrc =
    `<?php
    /**
     * @method int bar()
     */
     class Foo {}
     $var = new Foo();
     $var->
`;

var propertyTagSrc =
    `<?php
    /**
     * @property int $prop
     */
    class Foo {}
    $var = new Foo();
    $var->

`;

var closureSrc =
    `<?php
    class Foo {
        function fooFn(){}
    }
    class Bar {
        function barFn(){}
    }
    $var = new Foo();
    $fn = function(string $param) use ($var){
        $bar = new Bar();
        $var->fooFn();
        echo $param;
        $bar->barFn();
    };
`;

var importSrc1 =
    `<?php
    namespace Foo;
    class Bar {}
`;

var importSrc2 =
    `<?php
    namespace Baz;
    use Foo\\Bar as Fuz;
    $obj = new F
`;

var traitSrc =
    `<?php
trait Bar {
    function barFn() { }
}
class Foo {
    use Bar;
    function fooFn() {
        $this->barFn();
    }
}
$foo = new Foo();
$foo->barFn();
`;

var prefixSrc =
    `<?php
function barFn() { }
namespace Foo;
barFn();
`;

var duplicateNameSrc =
    `<?php
class Foo {
    function fnA(){}
}
class Foo {
    function fnB(){}
    function fnC(){
        $this->fnA();
    }
}
$foo = new Foo();
$foo->fnA();
`;

var additionalUseDeclSrc1 =
    `<?php
namespace Foo;
class Bar {}
`;

var additionalUseDeclSrc2 =
    `<?php
namespace Baz;

$bar = new Bar
`;

var staticAndThisSrc =
    `<?php
class A {
    /** @return static */
    static function factory(){}
    /** @return $this */
    function setter() {}
}
class B extends A {
    function fn(){}
}
$var = B::factory();
$var->fn();
$var->setter()->fn();
`;

var varTypehintSrc =
    `<?php
class Foo {
    function foo(){}
}
class Bar {
    function bar(){}
}
/** @var Bar $bar */
$bar = new Foo;
$bar->bar();
$foo = new Bar;
/** @var Foo $foo */
$foo->foo();
`;

var encapsExprSrc =
`<?php
class Foo {
    function fn(){}
}
(new Foo())->fn();
`;

var foreachSrc =
`<?php
class Foo {
    function fn(){}
}
/**@var Foo[] $array */
foreach($array as $foo) {
    $foo->fn();
}
`;

var arrayDerefSrc =
`<?php
class Foo {
    function fn(){}
}
/**@var Foo[] $array */
$array[0]->fn();
`;

var staticAndSelfSrc = 
`<?php
class Foo {
    static function bar(){}
    function baz() {
        self::bar();
        static::bar();
    }
}
`;

var memberVisibilitySrc = 
`<?php
class Foo {
    private function privateFn(){}
    protected function protectedFn(){}
    function publicFn() {
        $this->
    }
}
`;

var useTraitClauseSrc = 
`<?php
namespace Foo;
trait Bar {}
namespace Bar;
class Foo {
    use Bar;
}
`;

var instanceOfSrc = 
`<?php
class Foo {
    function fn(){}
}
$var;
if($var instanceof Foo) {
    $var->fn();
}
`;

var declBodySrc1 =
`<?php
class Foo {
    p
}
`;

var declBodySrc2 =
`<?php
class Foo {
    public f 
}
`;

var extendsImplementsSrc =
`<?php
class Foo i
`;

var instanceOfTypeDesignatorSrc = 
`<?php
interface Baz {}
class Bar implements Baz {}
$var instanceof B
`;

var backslashSrc = 
`<?php
namespace Foo;
class Bar{}
namespace Baz;
\\Foo\\
`;

function setup(src: string | string[]) {
    let symbolStore = new SymbolStore();
    let parsedDocumentStore = new ParsedDocumentStore();
    let refStore = new ReferenceStore();
    let completionProvider = new CompletionProvider(symbolStore, parsedDocumentStore, refStore);

    if (!Array.isArray(src)) {
        src = [src];
    }

    for (let n = 0; n < src.length; ++n) {
        let doc = new ParsedDocument('test' + (n > 0 ? n + 1 : ''), src[n]);
        parsedDocumentStore.add(doc);
        let table = SymbolTable.create(doc);
        symbolStore.add(table);
        let refTable = ReferenceReader.discoverReferences(doc, symbolStore);
        refStore.add(refTable);
    }

    return completionProvider;
}

function isEqual(item: lsp.CompletionItem, label: string, kind: lsp.CompletionItemKind) {
    return item.kind === kind && item.label === label;
}

describe('CompletionProvider', () => {

    describe('Closure', () => {

        let completionProvider: CompletionProvider;
        before(function () {
            completionProvider = setup(closureSrc);
        });

        it('use var completions', function () {
            var completions = completionProvider.provideCompletions('test', { line: 10, character: 16 });
            //console.log(JSON.stringify(completions, null, 4));
            assert.equal(completions.items[0].label, 'fooFn');
            assert.equal(completions.items[0].kind, lsp.CompletionItemKind.Method);
        });

        it('internal var completions', function () {
            var completions = completionProvider.provideCompletions('test', { line: 12, character: 16 });
            //console.log(JSON.stringify(completions, null, 4));
            assert.equal(completions.items[0].label, 'barFn');
            assert.equal(completions.items[0].kind, lsp.CompletionItemKind.Method);
        });

        it('param var completions', function () {
            var completions = completionProvider.provideCompletions('test', { line: 11, character: 16 });
            //console.log(JSON.stringify(completions, null, 4));
            assert.equal(completions.items[0].label, '$param');
            assert.equal(completions.items[0].kind, lsp.CompletionItemKind.Variable);
        });

    });

    describe('Object creation', () => {

        let completionProvider: CompletionProvider;
        before(function () {
            completionProvider = setup(objectCreationSrc);
        });

        it('completions', function () {
            var completions = completionProvider.provideCompletions('test', { line: 4, character: 16 });
            //console.log(JSON.stringify(completions, null, 4));
            assert.equal(completions.items[0].label, 'Foo');
            assert.equal(completions.items[0].kind, lsp.CompletionItemKind.Constructor);
            assert.equal(completions.items[0].insertText, 'Foo($0)');
        });

    });

    describe('Scoped access', () => {

        let completionProvider: CompletionProvider;

        before(function () {
            completionProvider = setup(scopedAccessSrc);
            //console.log(JSON.stringify(completionProvider.symbolStore, null, 4));
        });

        it('::', function () {
            let completions = completionProvider.provideCompletions('test', { line: 7, character: 17 });
            //console.log(JSON.stringify(completions, null, 4));
            assert.equal(completions.items.length, 3);
            completions.items.forEach((x) => {
                assert.isTrue(
                    isEqual(x, '$bar', lsp.CompletionItemKind.Property) ||
                    isEqual(x, 'FOO', lsp.CompletionItemKind.Value) ||
                    isEqual(x, 'baz', lsp.CompletionItemKind.Method)
                );
            });

        });


        it('$', function () {
            let completions = completionProvider.provideCompletions('test', { line: 8, character: 18 });
            assert.equal(completions.items[0].label, '$bar');
            assert.equal(completions.items[0].kind, lsp.CompletionItemKind.Property);
            //console.log(JSON.stringify(completions, null, 4));
        });

        it('Identifier', function () {
            let completions = completionProvider.provideCompletions('test', { line: 9, character: 18 });
            assert.equal(completions.items.length, 2);
            completions.items.forEach((x) => {
                assert.isTrue(
                    isEqual(x, '$bar', lsp.CompletionItemKind.Property) || //fuzzy search should also get properties
                    isEqual(x, 'baz', lsp.CompletionItemKind.Method)
                );
            });
            //console.log(JSON.stringify(completions, null, 4));
        });


    });

    describe('Object access', function () {

        let completionProvider: CompletionProvider;
        before(function () {
            completionProvider = setup(objectSrc);
        });

        it('->', function () {
            let completions = completionProvider.provideCompletions('test', { line: 9, character: 10 });
            //console.log(JSON.stringify(completions, null, 4));
            assert.equal(completions.items.length, 3);
            completions.items.forEach((x) => {
                assert.isTrue(
                    isEqual(x, 'foo', lsp.CompletionItemKind.Property) ||
                    isEqual(x, 'bar', lsp.CompletionItemKind.Method) ||
                    isEqual(x, 'foo', lsp.CompletionItemKind.Method)
                );
            });

        });

        it('Identifier', function () {
            let completions = completionProvider.provideCompletions('test', { line: 9, character: 11 });
            assert.equal(completions.items.length, 1);
            assert.equal(completions.items[0].label, 'bar');
            assert.equal(completions.items[0].kind, lsp.CompletionItemKind.Method);
        });

        it('@method', function () {
            let provider = setup(methodTagSrc);
            let completions = provider.provideCompletions('test', { line: 6, character: 11 });
            assert.equal(completions.items.length, 1);
            assert.equal(completions.items[0].label, 'bar');
            assert.equal(completions.items[0].kind, lsp.CompletionItemKind.Method);

        });

        it('@property', function () {
            let provider = setup(propertyTagSrc);
            let completions = provider.provideCompletions('test', { line: 6, character: 10 });
            assert.equal(completions.items.length, 1);
            assert.equal(completions.items[0].label, 'prop');
            assert.equal(completions.items[0].kind, lsp.CompletionItemKind.Property);

        });

        it('with use decl', function () {

            let src = `<?php
            namespace Foo\\Bar;
            class Baz {
                function fn() {}
            }
            `;

            let provider = setup([src, objSrc2]);
            let completions = provider.provideCompletions('test2', { line: 3, character: 6 });
            //console.log(JSON.stringify(completions, null, 4));
            assert.equal(completions.items.length, 1);
            assert.equal(completions.items[0].label, 'fn');
            assert.equal(completions.items[0].kind, lsp.CompletionItemKind.Method);
        })

    });

    describe('Variables', function () {

        let completionProvider: CompletionProvider;
        before(function () {
            completionProvider = setup(variableSrc);
        });

        it('Suggest variable from correct scope', function () {
            let completions = completionProvider.provideCompletions('test', { line: 5, character: 5 });
            //console.log(JSON.stringify(completions, null, 4));
            assert.equal(completions.items.length, 1);
            assert.equal(completions.items[0].label, '$baz');
            assert.equal(completions.items[0].kind, lsp.CompletionItemKind.Variable);

        });

        it('Parameters', function () {
            let completions = completionProvider.provideCompletions('test', { line: 2, character: 17 });
            assert.equal(completions.items.length, 1);
            assert.equal(completions.items[0].label, '$foo');
            assert.equal(completions.items[0].kind, lsp.CompletionItemKind.Variable);
            //console.log(JSON.stringify(completions, null, 4));
        });

    });

    describe('Names', function () {

        let completionProvider: CompletionProvider;
        before(function () {
            completionProvider = setup(nameSrc);
        });

        it('name completions', function () {
            var completions = completionProvider.provideCompletions('test', { line: 3, character: 5 });
            //console.log(JSON.stringify(completions, null, 4));
            //should also suggest keywords abstract, break, global
            assert.equal(completions.items.length, 4);
            completions.items.forEach((x) => {
                assert.isTrue(
                    isEqual(x, 'abstract', lsp.CompletionItemKind.Keyword) ||
                    isEqual(x, 'break', lsp.CompletionItemKind.Keyword) ||
                    isEqual(x, 'global', lsp.CompletionItemKind.Keyword) ||
                    isEqual(x, 'bar', lsp.CompletionItemKind.Function)
                );
            });

        });

    });

    describe('Namespace use', function () {

        let completionProvider: CompletionProvider;
        before(function () {
            completionProvider = setup(nsUse);
        });

        it('use completions', function () {
            var completions = completionProvider.provideCompletions('test', { line: 2, character: 9 });
            assert.equal(completions.items.length, 1);
            assert.equal(completions.items[0].label, 'Foo');
            assert.equal(completions.items[0].insertText, 'Bar\\Foo');
            assert.equal(completions.items[0].kind, lsp.CompletionItemKind.Class);
            //console.log(JSON.stringify(completions, null, 4));
        });

    });

    describe('Class extends', () => {

        let completionProvider: CompletionProvider;
        before(function () {
            completionProvider = setup(classBaseSrc);
        });

        it('completions', function () {
            var completions = completionProvider.provideCompletions('test', { line: 3, character: 23 });
            //console.log(JSON.stringify(completions, null, 4));
            assert.equal(completions.items.length, 1);
            assert.equal(completions.items[0].label, 'Foo');
            assert.equal(completions.items[0].kind, lsp.CompletionItemKind.Class);
        });

    });

    describe('Implements', () => {

        let completionProvider: CompletionProvider;
        before(function () {
            completionProvider = setup(implementsSrc);
        });

        it('completions', function () {
            var completions = completionProvider.provideCompletions('test', { line: 3, character: 38 });
            //console.log(JSON.stringify(completions, null, 4));
            assert.equal(completions.items.length, 1);
            assert.equal(completions.items[0].label, 'FooInterface');
            assert.equal(completions.items[0].kind, lsp.CompletionItemKind.Interface);
        });

    });

    describe('Interface extends', () => {

        let completionProvider: CompletionProvider;
        before(function () {
            completionProvider = setup(interfaceBaseSrc);
        });

        it('completions', function () {
            var completions = completionProvider.provideCompletions('test', { line: 3, character: 27 });
            //console.log(JSON.stringify(completions, null, 4));
            assert.equal(completions.items.length, 1);
            assert.equal(completions.items[0].label, 'Bar');
            assert.equal(completions.items[0].kind, lsp.CompletionItemKind.Interface);
        });

    });

    describe('Use group', () => {

        let completionProvider: CompletionProvider;
        before(function () {
            completionProvider = setup(groupUseSrc);
        });

        let expected = <lsp.CompletionItem[]>[
            {
                "kind": 9,
                "label": "Bar"
            },
            {
                "kind": 7,
                "label": "Bar\\Baz"
            }
        ];

        it('completions', function () {
            var completions = completionProvider.provideCompletions('test', { line: 3, character: 9 });
            //console.log(JSON.stringify(completions, null, 4));
            assert.deepEqual(completions.items, expected);
        });

    });

    describe('Imports', () => {

        let symbolStore = new SymbolStore();
        let parsedDocumentStore = new ParsedDocumentStore();
        let refStore = new ReferenceStore();
        let completionProvider = new CompletionProvider(symbolStore, parsedDocumentStore, refStore);
        let doc = new ParsedDocument('doc1', importSrc1);
        let doc2 = new ParsedDocument('doc2', importSrc2);
        parsedDocumentStore.add(doc);
        symbolStore.add(SymbolTable.create(doc));
        parsedDocumentStore.add(doc2);
        symbolStore.add(SymbolTable.create(doc2));
        refStore.add(ReferenceReader.discoverReferences(doc, symbolStore));
        refStore.add(ReferenceReader.discoverReferences(doc2, symbolStore));

        let expected = <lsp.CompletionList>{
            "items": [
                {
                    "kind": 4,
                    "label": "Fuz",
                    "detail": "use Foo\\Bar as Fuz",
                },
                {
                    kind: 9,
                    label: 'Foo'
                }
            ],
            "isIncomplete": false
        };

        it('should provide import aliases', () => {

            let completions = completionProvider.provideCompletions('doc2', { line: 3, character: 16 });
            //console.log(JSON.stringify(completions, null, 4));
            assert.deepEqual(completions, expected);
        });

    });

    describe('traits', () => {

        let completionProvider: CompletionProvider;
        before(function () {
            completionProvider = setup(traitSrc);
        });

        it('internal completions', function () {
            var completions = completionProvider.provideCompletions('test', { line: 7, character: 16 });
            //console.log(JSON.stringify(completions, null, 4));
            assert.equal(completions.items[0].label, 'barFn');
            assert.equal(completions.items[0].kind, lsp.CompletionItemKind.Method);
        });

        it('external completions', function () {
            var completions = completionProvider.provideCompletions('test', { line: 11, character: 7 });
            //console.log(JSON.stringify(completions, null, 4));
            assert.equal(completions.items[0].label, 'barFn');
            assert.equal(completions.items[0].kind, lsp.CompletionItemKind.Method);
        });

    });

    describe('ns prefix', () => {

        it('prefix enabled', function () {
            let completionProvider = setup(prefixSrc);
            var completions = completionProvider.provideCompletions('test', { line: 3, character: 3 });
            //console.log(JSON.stringify(completions, null, 4));
            assert.equal(completions.items[0].insertText, '\\barFn()');
            assert.equal(completions.items[0].kind, lsp.CompletionItemKind.Function);
        });

        it('prefix disabled', function () {
            let completionProvider = setup(prefixSrc);
            completionProvider.config = { backslashPrefix: false, maxItems: 100, addUseDeclaration: false };
            var completions = completionProvider.provideCompletions('test', { line: 3, character: 3 });
            //console.log(JSON.stringify(completions, null, 4));
            assert.equal(completions.items[0].insertText, 'barFn()');
            assert.equal(completions.items[0].kind, lsp.CompletionItemKind.Function);
        });

    });

    describe('stubs - duplicate names', () => {

        let completionProvider: CompletionProvider;
        before(function () {
            completionProvider = setup(duplicateNameSrc);
        });

        it('all methods external', function () {
            var completions = completionProvider.provideCompletions('test', { line: 11, character: 7 });
            //console.log(JSON.stringify(completions, null, 4));
            assert.equal(completions.items.length, 3);
            let fnNames = ['fnA', 'fnB', 'fnC'];
            assert.oneOf(completions.items[0].label, fnNames);
            assert.oneOf(completions.items[1].label, fnNames);
        });

        it('all methods internal', function () {
            var completions = completionProvider.provideCompletions('test', { line: 7, character: 16 });
            //console.log(JSON.stringify(completions, null, 4));
            assert.equal(completions.items.length, 3);
            let fnNames = ['fnA', 'fnB', 'fnC'];
            assert.oneOf(completions.items[0].label, fnNames);
            assert.oneOf(completions.items[1].label, fnNames);
        });


    });

    describe('additional use decl', () => {

        let completionProvider: CompletionProvider;
        before(function () {
            completionProvider = setup([additionalUseDeclSrc1, additionalUseDeclSrc2]);
        });

        let expected = [
            {
                range: {
                    start: {
                        line: 1,
                        character: 14
                    },
                    end: {
                        line: 1,
                        character: 14
                    }
                },
                newText: "\n\nuse Foo\\Bar;\n"
            }
        ];

        it('additional text edit', function () {
            var completions = completionProvider.provideCompletions('test2', { line: 3, character: 14 });
            //console.log(JSON.stringify(completions, null, 4));
            assert.deepEqual(completions.items[0].additionalTextEdits, expected);
        });

        it('no additional text edit if disabled', function () {
            let completionProvider = setup([additionalUseDeclSrc1, additionalUseDeclSrc2]);
            completionProvider.config = { backslashPrefix: true, maxItems: 100, addUseDeclaration: false };
            var completions = completionProvider.provideCompletions('test2', { line: 3, character: 14 });
            //console.log(JSON.stringify(completions, null, 4));
            assert.isUndefined(completions.items[0].additionalTextEdits);
        });

    });

    describe('$this and static return types', () => {

        let completionProvider: CompletionProvider;
        before(function () {
            completionProvider = setup(staticAndThisSrc);
        });

        it('static', function () {
            var completions = completionProvider.provideCompletions('test', { line: 11, character: 7 });
            //console.log(JSON.stringify(completions, null, 4));
            assert.equal(completions.items[0].label, 'fn');
            assert.equal(completions.items[0].kind, lsp.CompletionItemKind.Method);
        });

        it('$this', function () {
            var completions = completionProvider.provideCompletions('test', { line: 12, character: 17 });
            //console.log(JSON.stringify(completions, null, 4));
            assert.equal(completions.items[0].label, 'fn');
            assert.equal(completions.items[0].kind, lsp.CompletionItemKind.Method);
        });


    });

    describe('@var typehinting', () => {

        let completionProvider: CompletionProvider;
        before(function () {
            completionProvider = setup(varTypehintSrc);
        });

        it('overrides assignment', function () {
            var completions = completionProvider.provideCompletions('test', { line: 9, character: 8 });
            //console.log(JSON.stringify(completions, null, 4));
            assert.equal(completions.items[0].label, 'bar');
            assert.equal(completions.items[0].kind, lsp.CompletionItemKind.Method);
        });

        it('non assignment context', function() {
            var completions = completionProvider.provideCompletions('test', { line: 12, character: 8 });
            //console.log(JSON.stringify(completions, null, 4));
            assert.equal(completions.items[0].label, 'foo');
            assert.equal(completions.items[0].kind, lsp.CompletionItemKind.Method);
        });


    });

    describe('encapsulated expr member access', () => {

        let completionProvider: CompletionProvider;
        before(function () {
            completionProvider = setup(encapsExprSrc);
        });

        it('completions', function () {
            var completions = completionProvider.provideCompletions('test', { line: 4, character: 14 });
            //console.log(JSON.stringify(completions, null, 4));
            assert.equal(completions.items[0].label, 'fn');
            assert.equal(completions.items[0].kind, lsp.CompletionItemKind.Method);
        });

    });

    describe('foreach', () => {

        let completionProvider: CompletionProvider;
        before(function () {
            completionProvider = setup(foreachSrc);
        });

        it('value', function () {
            var completions = completionProvider.provideCompletions('test', { line: 6, character: 11 });
            //console.log(JSON.stringify(completions, null, 4));
            assert.equal(completions.items[0].label, 'fn');
            assert.equal(completions.items[0].kind, lsp.CompletionItemKind.Method);
        });

    });

    describe('array deref', () => {

        let completionProvider: CompletionProvider;
        before(function () {
            completionProvider = setup(arrayDerefSrc);
        });

        it('members', function () {
            var completions = completionProvider.provideCompletions('test', { line: 5, character: 12 });
            //console.log(JSON.stringify(completions, null, 4));
            assert.equal(completions.items[0].label, 'fn');
            assert.equal(completions.items[0].kind, lsp.CompletionItemKind.Method);
        });

    });

    describe('static and self member access', () => {

        let completionProvider: CompletionProvider;
        before(function () {
            completionProvider = setup(staticAndSelfSrc);
        });

        it('static', function () {
            var completions = completionProvider.provideCompletions('test', { line: 5, character: 18 });
            //console.log(JSON.stringify(completions, null, 4));
            assert.equal(completions.items[0].label, 'bar');
            assert.equal(completions.items[0].kind, lsp.CompletionItemKind.Method);
        });

        it('self', function () {
            var completions = completionProvider.provideCompletions('test', { line: 4, character: 17 });
            //console.log(JSON.stringify(completions, null, 4));
            assert.equal(completions.items[0].label, 'bar');
            assert.equal(completions.items[0].kind, lsp.CompletionItemKind.Method);
        });

    });


    describe('member visibility', () => {

        let completionProvider: CompletionProvider;
        before(function () {
            completionProvider = setup(memberVisibilitySrc);
        });

        it('this private and protected', function () {
            var completions = completionProvider.provideCompletions('test', { line: 5, character: 15 });
            //console.log(JSON.stringify(completions, null, 4));
            assert.lengthOf(completions.items, 3);
        });

    });

    describe('use trait clause', () => {

        let completionProvider: CompletionProvider;
        before(function () {
            completionProvider = setup(useTraitClauseSrc);
        });

        it('traits', function () {
            var completions = completionProvider.provideCompletions('test', { line: 5, character: 9 });
            //console.log(JSON.stringify(completions, null, 4));
            assert.equal(completions.items[0].label, 'Bar');
        });

    });

    describe('instanceof', () => {

        let completionProvider: CompletionProvider;
        before(function () {
            completionProvider = setup(instanceOfSrc);
        });

        it('members', function () {
            var completions = completionProvider.provideCompletions('test', { line: 6, character: 11 });
            //console.log(JSON.stringify(completions, null, 4));
            assert.equal(completions.items[0].label, 'fn');
        });

    });

    describe('class decl body', () => {
        
        it('visibility mod', ()=>{
            let completionProvider = setup(declBodySrc1);
            let expected = <lsp.CompletionItem[]>[
                    {
                        label: "public",
                        kind: 14
                    },
                    {
                        label: "private",
                        kind: 14
                    },
                    {
                        label: "protected",
                        kind: 14
                    }
                ];
    
            var completions = completionProvider.provideCompletions('test', { line: 2, character: 5 });
            //console.log(JSON.stringify(completions, null, 4));
            assert.deepEqual(completions.items, expected);

        });

        it('f', ()=>{
            let completionProvider = setup(declBodySrc2);
            let expected = <lsp.CompletionItem[]>[
                    {
                        label:"final",
                        kind:14
                    },
                    {
                        label: "function",
                        kind: 14
                    }
                ];
    
            var completions = completionProvider.provideCompletions('test', { line: 2, character: 12 });
            //console.log(JSON.stringify(completions, null, 4));
            assert.deepEqual(completions.items, expected);

        });
    });

    describe('extends implements', () => {

        let completionProvider: CompletionProvider;
        before(function () {
            completionProvider = setup(extendsImplementsSrc);
        });

        let expected = <lsp.CompletionItem[]>[
            {
                "kind": 14,
                "label": "extends"
            },
            {
                "kind": 14,
                "label": "implements"
            }
        ];

        it('completions', function () {
            var completions = completionProvider.provideCompletions('test', { line: 1, character: 11 });
            //console.log(JSON.stringify(completions, null, 4));
            assert.deepEqual(completions.items, expected);
        });

    });

    describe('instanceOfTypeDesignator', () => {

        let completionProvider: CompletionProvider;
        before(function () {
            completionProvider = setup(instanceOfTypeDesignatorSrc);
        });

        let expected = <CompletionItem[]>[
                {
                    "kind": 7,
                    "label": "Bar"
                },
                {
                    "kind": 8,
                    "label": "Baz"
                }
            ];

        it('completions', function () {
            var completions = completionProvider.provideCompletions('test', { line: 3, character: 17 });
            //console.log(JSON.stringify(completions, null, 4));
            assert.deepEqual(completions.items, expected);
        });

    });

<<<<<<< HEAD
    describe('Global variable', () => {

        let completionProvider: CompletionProvider;
        before(function () {
            let files = [
                path.join(__dirname, '/fixtures/global-variables.php'),
                path.join(__dirname, '/fixtures/completions.php')
            ];
            let filesContent: string[] = [];

            for (let file of files) {
                filesContent.push(fs.readFileSync(file).toString());
            }

            completionProvider = setup(filesContent);
        });

        it('Member access', function () {
            let completions = completionProvider.provideCompletions('test2', { line: 5, character: 9 });
            let exptectedItems = [
                {
                    kind: lsp.CompletionItemKind.Method,
                    label: 'read_records',
                    detail: 'read_records()',
                    sortText: 'read_records',
                    insertText: 'read_records()'
                }, {
                    kind: lsp.CompletionItemKind.Method,
                    label: 'write_records',
                    detail: 'write_records()',
                    sortText: 'write_records',
                    insertText: 'write_records()'
                }
            ];
            
            assert.deepEqual(completions.items, exptectedItems);

            completions = completionProvider.provideCompletions('test2', { line: 8, character: 5 });
            assert.deepEqual(completions.items, exptectedItems);
=======
    describe('trailing backslash', () => {

        let completionProvider: CompletionProvider;
        before(function () {
            completionProvider = setup(backslashSrc);
        });

        let expected = <lsp.CompletionItem[]>[
            {
                "kind": 7,
                "label": "Bar"
            }
        ];

        it('completions', function () {
            var completions = completionProvider.provideCompletions('test', { line: 4, character: 5 });
            //console.log(JSON.stringify(completions, null, 4));
            assert.deepEqual(completions.items, expected);
>>>>>>> ecf86c95
        });

    });

});







<|MERGE_RESOLUTION|>--- conflicted
+++ resolved
@@ -1096,7 +1096,28 @@
 
     });
 
-<<<<<<< HEAD
+    describe('trailing backslash', () => {
+
+        let completionProvider: CompletionProvider;
+        before(function () {
+            completionProvider = setup(backslashSrc);
+        });
+
+        let expected = <lsp.CompletionItem[]>[
+            {
+                "kind": 7,
+                "label": "Bar"
+            }
+        ];
+
+        it('completions', function () {
+            var completions = completionProvider.provideCompletions('test', { line: 4, character: 5 });
+            //console.log(JSON.stringify(completions, null, 4));
+            assert.deepEqual(completions.items, expected);
+        });
+
+    });
+
     describe('Global variable', () => {
 
         let completionProvider: CompletionProvider;
@@ -1136,26 +1157,6 @@
 
             completions = completionProvider.provideCompletions('test2', { line: 8, character: 5 });
             assert.deepEqual(completions.items, exptectedItems);
-=======
-    describe('trailing backslash', () => {
-
-        let completionProvider: CompletionProvider;
-        before(function () {
-            completionProvider = setup(backslashSrc);
-        });
-
-        let expected = <lsp.CompletionItem[]>[
-            {
-                "kind": 7,
-                "label": "Bar"
-            }
-        ];
-
-        it('completions', function () {
-            var completions = completionProvider.provideCompletions('test', { line: 4, character: 5 });
-            //console.log(JSON.stringify(completions, null, 4));
-            assert.deepEqual(completions.items, expected);
->>>>>>> ecf86c95
         });
 
     });
