import { CompletionProvider } from '../src/completionProvider';
import { SymbolStore, SymbolTable } from '../src/symbolStore';
import { ParsedDocumentStore, ParsedDocument } from '../src/parsedDocument';
import * as lsp from 'vscode-languageserver-types';
import { assert } from 'chai';
import 'mocha';
import { ReferenceReader } from '../src/referenceReader';
import {ReferenceStore} from '../src/reference';
import {MemoryCache} from '../src/cache';
<<<<<<< HEAD
import * as fs from 'fs';
import * as path from 'path';
=======
import { CompletionItem } from 'vscode-languageserver-types';
>>>>>>> e3b5e6b9

var noCompletions: lsp.CompletionList = {
    items: [],
    isIncomplete: false
};

var objectCreationSrc =
    `<?php
    class Foo {}
    $var = new F
`;

var scopedAccessSrc =
    `<?php
    class Test {
        public const FOO = 1;
        public static $bar = 1;
        public static function baz(){}
        private static $baz = 1;
    }
    $var = Test::FOO;
    $var = Test::$bar;
    $var = Test::baz();
`;

var objectSrc =
    `<?php
    class Test {
        public $foo;
        public function bar(){}
        private function baz(){}
        static function foo(){}
    }

    $var = new Test();
    $var->b
`;

var objSrc2 =
    `<?php
use Foo\\Bar\\Baz;
$var = new Baz();
$var->
`;

var variableSrc =
    `<?php
    function foo($foo){ 
        $bar = $foo;
    }
    $baz = 2;
    $
`;

var nameSrc =
    `<?php
    class Foo {}
    class Bar {}
    b
    function bar() {}
`;

var nsUse =
    `<?php
    namespace Bar;
    use F

    class Foo {}
    class Baz {}
`;

var classBaseSrc =
    `<?php
    class Foo {}
    interface FooInterface {}
    class Bar extends F
`;

var implementsSrc =
    `<?php
    class Foo {}
    interface FooInterface {}
    class Bar extends Foo implements F 
`;

var interfaceBaseSrc =
    `<?php
    class Baz {}
    interface Bar {}
    interface Foo extends B
`;

var groupUseSrc =
    `<?php
    namespace Foo\\Bar;
    use Foo\\{
        B
    }

    class Baz {}
`;

var methodTagSrc =
    `<?php
    /**
     * @method int bar()
     */
     class Foo {}
     $var = new Foo();
     $var->
`;

var propertyTagSrc =
    `<?php
    /**
     * @property int $prop
     */
    class Foo {}
    $var = new Foo();
    $var->

`;

var closureSrc =
    `<?php
    class Foo {
        function fooFn(){}
    }
    class Bar {
        function barFn(){}
    }
    $var = new Foo();
    $fn = function(string $param) use ($var){
        $bar = new Bar();
        $var->fooFn();
        echo $param;
        $bar->barFn();
    };
`;

var importSrc1 =
    `<?php
    namespace Foo;
    class Bar {}
`;

var importSrc2 =
    `<?php
    namespace Baz;
    use Foo\\Bar as Fuz;
    $obj = new F
`;

var traitSrc =
    `<?php
trait Bar {
    function barFn() { }
}
class Foo {
    use Bar;
    function fooFn() {
        $this->barFn();
    }
}
$foo = new Foo();
$foo->barFn();
`;

var prefixSrc =
    `<?php
function barFn() { }
namespace Foo;
barFn();
`;

var duplicateNameSrc =
    `<?php
class Foo {
    function fnA(){}
}
class Foo {
    function fnB(){}
    function fnC(){
        $this->fnA();
    }
}
$foo = new Foo();
$foo->fnA();
`;

var additionalUseDeclSrc1 =
    `<?php
namespace Foo;
class Bar {}
`;

var additionalUseDeclSrc2 =
    `<?php
namespace Baz;

$bar = new Bar
`;

var staticAndThisSrc =
    `<?php
class A {
    /** @return static */
    static function factory(){}
    /** @return $this */
    function setter() {}
}
class B extends A {
    function fn(){}
}
$var = B::factory();
$var->fn();
$var->setter()->fn();
`;

var varTypehintSrc =
    `<?php
class Foo {
    function foo(){}
}
class Bar {
    function bar(){}
}
/** @var Bar $bar */
$bar = new Foo;
$bar->bar();
$foo = new Bar;
/** @var Foo $foo */
$foo->foo();
`;

var encapsExprSrc =
`<?php
class Foo {
    function fn(){}
}
(new Foo())->fn();
`;

var foreachSrc =
`<?php
class Foo {
    function fn(){}
}
/**@var Foo[] $array */
foreach($array as $foo) {
    $foo->fn();
}
`;

var arrayDerefSrc =
`<?php
class Foo {
    function fn(){}
}
/**@var Foo[] $array */
$array[0]->fn();
`;

var staticAndSelfSrc = 
`<?php
class Foo {
    static function bar(){}
    function baz() {
        self::bar();
        static::bar();
    }
}
`;

var memberVisibilitySrc = 
`<?php
class Foo {
    private function privateFn(){}
    protected function protectedFn(){}
    function publicFn() {
        $this->
    }
}
`;

var useTraitClauseSrc = 
`<?php
namespace Foo;
trait Bar {}
namespace Bar;
class Foo {
    use Bar;
}
`;

var instanceOfSrc = 
`<?php
class Foo {
    function fn(){}
}
$var;
if($var instanceof Foo) {
    $var->fn();
}
`;

var declBodySrc1 =
`<?php
class Foo {
    p
}
`;

var declBodySrc2 =
`<?php
class Foo {
    public f 
}
`;

var extendsImplementsSrc =
`<?php
class Foo i
`;

var classTypeDesignatorSrc = 
`<?php
interface Baz {}
class Bar implements Baz {}
$var instanceof B
`;

function setup(src: string | string[]) {
    let symbolStore = new SymbolStore();
    let parsedDocumentStore = new ParsedDocumentStore();
    let refStore = new ReferenceStore(new MemoryCache());
    let completionProvider = new CompletionProvider(symbolStore, parsedDocumentStore, refStore);

    if (!Array.isArray(src)) {
        src = [src];
    }

    for (let n = 0; n < src.length; ++n) {
        let doc = new ParsedDocument('test' + (n > 0 ? n + 1 : ''), src[n]);
        parsedDocumentStore.add(doc);
        let table = SymbolTable.create(doc);
        symbolStore.add(table);
        let refTable = ReferenceReader.discoverReferences(doc, symbolStore);
        refStore.add(refTable);
    }

    return completionProvider;
}

function isEqual(item: lsp.CompletionItem, label: string, kind: lsp.CompletionItemKind) {
    return item.kind === kind && item.label === label;
}

describe('CompletionProvider', () => {

    describe('Closure', () => {

        let completionProvider: CompletionProvider;
        before(function () {
            completionProvider = setup(closureSrc);
        });

        it('use var completions', function () {
            var completions = completionProvider.provideCompletions('test', { line: 10, character: 16 });
            //console.log(JSON.stringify(completions, null, 4));
            assert.equal(completions.items[0].label, 'fooFn');
            assert.equal(completions.items[0].kind, lsp.CompletionItemKind.Method);
        });

        it('internal var completions', function () {
            var completions = completionProvider.provideCompletions('test', { line: 12, character: 16 });
            //console.log(JSON.stringify(completions, null, 4));
            assert.equal(completions.items[0].label, 'barFn');
            assert.equal(completions.items[0].kind, lsp.CompletionItemKind.Method);
        });

        it('param var completions', function () {
            var completions = completionProvider.provideCompletions('test', { line: 11, character: 16 });
            //console.log(JSON.stringify(completions, null, 4));
            assert.equal(completions.items[0].label, '$param');
            assert.equal(completions.items[0].kind, lsp.CompletionItemKind.Variable);
        });

    });

    describe('Object creation', () => {

        let completionProvider: CompletionProvider;
        before(function () {
            completionProvider = setup(objectCreationSrc);
        });

        it('completions', function () {
            var completions = completionProvider.provideCompletions('test', { line: 2, character: 16 });
            //console.log(JSON.stringify(completions, null, 4));
            assert.equal(completions.items[0].label, 'Foo');
            assert.equal(completions.items[0].kind, lsp.CompletionItemKind.Constructor);
        });

    });

    describe('Scoped access', () => {

        let completionProvider: CompletionProvider;

        before(function () {
            completionProvider = setup(scopedAccessSrc);
            //console.log(JSON.stringify(completionProvider.symbolStore, null, 4));
        });

        it('::', function () {
            let completions = completionProvider.provideCompletions('test', { line: 7, character: 17 });
            //console.log(JSON.stringify(completions, null, 4));
            assert.equal(completions.items.length, 3);
            completions.items.forEach((x) => {
                assert.isTrue(
                    isEqual(x, '$bar', lsp.CompletionItemKind.Property) ||
                    isEqual(x, 'FOO', lsp.CompletionItemKind.Value) ||
                    isEqual(x, 'baz', lsp.CompletionItemKind.Method)
                );
            });

        });


        it('$', function () {
            let completions = completionProvider.provideCompletions('test', { line: 8, character: 18 });
            assert.equal(completions.items[0].label, '$bar');
            assert.equal(completions.items[0].kind, lsp.CompletionItemKind.Property);
            //console.log(JSON.stringify(completions, null, 4));
        });

        it('Identifier', function () {
            let completions = completionProvider.provideCompletions('test', { line: 9, character: 18 });
            assert.equal(completions.items.length, 2);
            completions.items.forEach((x) => {
                assert.isTrue(
                    isEqual(x, '$bar', lsp.CompletionItemKind.Property) || //fuzzy search should also get properties
                    isEqual(x, 'baz', lsp.CompletionItemKind.Method)
                );
            });
            //console.log(JSON.stringify(completions, null, 4));
        });


    });

    describe('Object access', function () {

        let completionProvider: CompletionProvider;
        before(function () {
            completionProvider = setup(objectSrc);
        });

        it('->', function () {
            let completions = completionProvider.provideCompletions('test', { line: 9, character: 10 });
            //console.log(JSON.stringify(completions, null, 4));
            assert.equal(completions.items.length, 3);
            completions.items.forEach((x) => {
                assert.isTrue(
                    isEqual(x, 'foo', lsp.CompletionItemKind.Property) ||
                    isEqual(x, 'bar', lsp.CompletionItemKind.Method) ||
                    isEqual(x, 'foo', lsp.CompletionItemKind.Method)
                );
            });

        });

        it('Identifier', function () {
            let completions = completionProvider.provideCompletions('test', { line: 9, character: 11 });
            assert.equal(completions.items.length, 1);
            assert.equal(completions.items[0].label, 'bar');
            assert.equal(completions.items[0].kind, lsp.CompletionItemKind.Method);
        });

        it('@method', function () {
            let provider = setup(methodTagSrc);
            let completions = provider.provideCompletions('test', { line: 6, character: 11 });
            assert.equal(completions.items.length, 1);
            assert.equal(completions.items[0].label, 'bar');
            assert.equal(completions.items[0].kind, lsp.CompletionItemKind.Method);

        });

        it('@property', function () {
            let provider = setup(propertyTagSrc);
            let completions = provider.provideCompletions('test', { line: 6, character: 10 });
            assert.equal(completions.items.length, 1);
            assert.equal(completions.items[0].label, 'prop');
            assert.equal(completions.items[0].kind, lsp.CompletionItemKind.Property);

        });

        it('with use decl', function () {

            let src = `<?php
            namespace Foo\\Bar;
            class Baz {
                function fn() {}
            }
            `;

            let provider = setup([src, objSrc2]);
            let completions = provider.provideCompletions('test2', { line: 3, character: 6 });
            //console.log(JSON.stringify(completions, null, 4));
            assert.equal(completions.items.length, 1);
            assert.equal(completions.items[0].label, 'fn');
            assert.equal(completions.items[0].kind, lsp.CompletionItemKind.Method);
        })

    });

    describe('Variables', function () {

        let completionProvider: CompletionProvider;
        before(function () {
            completionProvider = setup(variableSrc);
        });

        it('Suggest variable from correct scope', function () {
            let completions = completionProvider.provideCompletions('test', { line: 5, character: 5 });
            //console.log(JSON.stringify(completions, null, 4));
            assert.equal(completions.items.length, 1);
            assert.equal(completions.items[0].label, '$baz');
            assert.equal(completions.items[0].kind, lsp.CompletionItemKind.Variable);

        });

        it('Parameters', function () {
            let completions = completionProvider.provideCompletions('test', { line: 2, character: 17 });
            assert.equal(completions.items.length, 1);
            assert.equal(completions.items[0].label, '$foo');
            assert.equal(completions.items[0].kind, lsp.CompletionItemKind.Variable);
            //console.log(JSON.stringify(completions, null, 4));
        });

    });

    describe('Names', function () {

        let completionProvider: CompletionProvider;
        before(function () {
            completionProvider = setup(nameSrc);
        });

        it('name completions', function () {
            var completions = completionProvider.provideCompletions('test', { line: 3, character: 5 });
            //console.log(JSON.stringify(completions, null, 4));
            //should also suggest keywords abstract, break, global
            assert.equal(completions.items.length, 4);
            completions.items.forEach((x) => {
                assert.isTrue(
                    isEqual(x, 'abstract', lsp.CompletionItemKind.Keyword) ||
                    isEqual(x, 'break', lsp.CompletionItemKind.Keyword) ||
                    isEqual(x, 'global', lsp.CompletionItemKind.Keyword) ||
                    isEqual(x, 'bar', lsp.CompletionItemKind.Function)
                );
            });

        });

    });

    describe('Namespace use', function () {

        let completionProvider: CompletionProvider;
        before(function () {
            completionProvider = setup(nsUse);
        });

        it('use completions', function () {
            var completions = completionProvider.provideCompletions('test', { line: 2, character: 9 });
            assert.equal(completions.items.length, 1);
            assert.equal(completions.items[0].label, 'Foo');
            assert.equal(completions.items[0].insertText, 'Bar\\Foo');
            assert.equal(completions.items[0].kind, lsp.CompletionItemKind.Class);
            //console.log(JSON.stringify(completions, null, 4));
        });

    });

    describe('Class extends', () => {

        let completionProvider: CompletionProvider;
        before(function () {
            completionProvider = setup(classBaseSrc);
        });

        it('completions', function () {
            var completions = completionProvider.provideCompletions('test', { line: 3, character: 23 });
            //console.log(JSON.stringify(completions, null, 4));
            assert.equal(completions.items.length, 1);
            assert.equal(completions.items[0].label, 'Foo');
            assert.equal(completions.items[0].kind, lsp.CompletionItemKind.Class);
        });

    });

    describe('Implements', () => {

        let completionProvider: CompletionProvider;
        before(function () {
            completionProvider = setup(implementsSrc);
        });

        it('completions', function () {
            var completions = completionProvider.provideCompletions('test', { line: 3, character: 38 });
            //console.log(JSON.stringify(completions, null, 4));
            assert.equal(completions.items.length, 1);
            assert.equal(completions.items[0].label, 'FooInterface');
            assert.equal(completions.items[0].kind, lsp.CompletionItemKind.Interface);
        });

    });

    describe('Interface extends', () => {

        let completionProvider: CompletionProvider;
        before(function () {
            completionProvider = setup(interfaceBaseSrc);
        });

        it('completions', function () {
            var completions = completionProvider.provideCompletions('test', { line: 3, character: 27 });
            //console.log(JSON.stringify(completions, null, 4));
            assert.equal(completions.items.length, 1);
            assert.equal(completions.items[0].label, 'Bar');
            assert.equal(completions.items[0].kind, lsp.CompletionItemKind.Interface);
        });

    });

    describe('Use group', () => {

        let completionProvider: CompletionProvider;
        before(function () {
            completionProvider = setup(groupUseSrc);
        });

        it('completions', function () {
            var completions = completionProvider.provideCompletions('test', { line: 3, character: 9 });
            //console.log(JSON.stringify(completions, null, 4));
            assert.equal(completions.items.length, 1);
            assert.equal(completions.items[0].label, 'Baz');
            assert.equal(completions.items[0].insertText, 'Bar\\Baz');
            assert.equal(completions.items[0].kind, lsp.CompletionItemKind.Class);
        });

    });

    describe('Imports', () => {

        let symbolStore = new SymbolStore();
        let parsedDocumentStore = new ParsedDocumentStore();
        let refStore = new ReferenceStore(new MemoryCache());
        let completionProvider = new CompletionProvider(symbolStore, parsedDocumentStore, refStore);
        let doc = new ParsedDocument('doc1', importSrc1);
        let doc2 = new ParsedDocument('doc2', importSrc2);
        parsedDocumentStore.add(doc);
        symbolStore.add(SymbolTable.create(doc));
        parsedDocumentStore.add(doc2);
        symbolStore.add(SymbolTable.create(doc2));
        refStore.add(ReferenceReader.discoverReferences(doc, symbolStore));
        refStore.add(ReferenceReader.discoverReferences(doc2, symbolStore));

        let expected = <lsp.CompletionList>{
            "items": [
                {
                    "kind": 4,
                    "label": "Fuz",
                    "insertText": "Fuz",
                    "detail": "Foo\\Bar",
                }
            ],
            "isIncomplete": false
        };

        it('should provide import aliases', () => {

            let completions = completionProvider.provideCompletions('doc2', { line: 3, character: 16 });
            //console.log(JSON.stringify(completions, null, 4));
            assert.deepEqual(completions, expected);
        });

    });

    describe('traits', () => {

        let completionProvider: CompletionProvider;
        before(function () {
            completionProvider = setup(traitSrc);
        });

        it('internal completions', function () {
            var completions = completionProvider.provideCompletions('test', { line: 7, character: 16 });
            //console.log(JSON.stringify(completions, null, 4));
            assert.equal(completions.items[0].label, 'barFn');
            assert.equal(completions.items[0].kind, lsp.CompletionItemKind.Method);
        });

        it('external completions', function () {
            var completions = completionProvider.provideCompletions('test', { line: 11, character: 7 });
            //console.log(JSON.stringify(completions, null, 4));
            assert.equal(completions.items[0].label, 'barFn');
            assert.equal(completions.items[0].kind, lsp.CompletionItemKind.Method);
        });

    });

    describe('ns prefix', () => {

        it('prefix enabled', function () {
            let completionProvider = setup(prefixSrc);
            var completions = completionProvider.provideCompletions('test', { line: 3, character: 3 });
            //console.log(JSON.stringify(completions, null, 4));
            assert.equal(completions.items[0].insertText, '\\barFn()');
            assert.equal(completions.items[0].kind, lsp.CompletionItemKind.Function);
        });

        it('prefix disabled', function () {
            let completionProvider = setup(prefixSrc);
            completionProvider.config = { backslashPrefix: false, maxItems: 100, addUseDeclaration: false };
            var completions = completionProvider.provideCompletions('test', { line: 3, character: 3 });
            //console.log(JSON.stringify(completions, null, 4));
            assert.equal(completions.items[0].insertText, 'barFn()');
            assert.equal(completions.items[0].kind, lsp.CompletionItemKind.Function);
        });

    });

    describe('stubs - duplicate names', () => {

        let completionProvider: CompletionProvider;
        before(function () {
            completionProvider = setup(duplicateNameSrc);
        });

        it('all methods external', function () {
            var completions = completionProvider.provideCompletions('test', { line: 11, character: 7 });
            //console.log(JSON.stringify(completions, null, 4));
            assert.equal(completions.items.length, 3);
            let fnNames = ['fnA', 'fnB', 'fnC'];
            assert.oneOf(completions.items[0].label, fnNames);
            assert.oneOf(completions.items[1].label, fnNames);
        });

        it('all methods internal', function () {
            var completions = completionProvider.provideCompletions('test', { line: 7, character: 16 });
            //console.log(JSON.stringify(completions, null, 4));
            assert.equal(completions.items.length, 3);
            let fnNames = ['fnA', 'fnB', 'fnC'];
            assert.oneOf(completions.items[0].label, fnNames);
            assert.oneOf(completions.items[1].label, fnNames);
        });


    });

    describe('additional use decl', () => {

        let completionProvider: CompletionProvider;
        before(function () {
            completionProvider = setup([additionalUseDeclSrc1, additionalUseDeclSrc2]);
        });

        let expected = [
            {
                range: {
                    start: {
                        line: 1,
                        character: 14
                    },
                    end: {
                        line: 1,
                        character: 14
                    }
                },
                newText: "\n\nuse Foo\\Bar;\n"
            }
        ];

        it('additional text edit', function () {
            var completions = completionProvider.provideCompletions('test2', { line: 3, character: 14 });
            //console.log(JSON.stringify(completions, null, 4));
            assert.deepEqual(completions.items[0].additionalTextEdits, expected);
        });

        it('no additional text edit if disabled', function () {
            let completionProvider = setup([additionalUseDeclSrc1, additionalUseDeclSrc2]);
            completionProvider.config = { backslashPrefix: true, maxItems: 100, addUseDeclaration: false };
            var completions = completionProvider.provideCompletions('test2', { line: 3, character: 14 });
            //console.log(JSON.stringify(completions, null, 4));
            assert.isUndefined(completions.items[0].additionalTextEdits);
        });

    });

    describe('$this and static return types', () => {

        let completionProvider: CompletionProvider;
        before(function () {
            completionProvider = setup(staticAndThisSrc);
        });

        it('static', function () {
            var completions = completionProvider.provideCompletions('test', { line: 11, character: 7 });
            //console.log(JSON.stringify(completions, null, 4));
            assert.equal(completions.items[0].label, 'fn');
            assert.equal(completions.items[0].kind, lsp.CompletionItemKind.Method);
        });

        it('$this', function () {
            var completions = completionProvider.provideCompletions('test', { line: 12, character: 17 });
            //console.log(JSON.stringify(completions, null, 4));
            assert.equal(completions.items[0].label, 'fn');
            assert.equal(completions.items[0].kind, lsp.CompletionItemKind.Method);
        });


    });

    describe('@var typehinting', () => {

        let completionProvider: CompletionProvider;
        before(function () {
            completionProvider = setup(varTypehintSrc);
        });

        it('overrides assignment', function () {
            var completions = completionProvider.provideCompletions('test', { line: 9, character: 8 });
            //console.log(JSON.stringify(completions, null, 4));
            assert.equal(completions.items[0].label, 'bar');
            assert.equal(completions.items[0].kind, lsp.CompletionItemKind.Method);
        });

        it('non assignment context', function() {
            var completions = completionProvider.provideCompletions('test', { line: 12, character: 8 });
            //console.log(JSON.stringify(completions, null, 4));
            assert.equal(completions.items[0].label, 'foo');
            assert.equal(completions.items[0].kind, lsp.CompletionItemKind.Method);
        });


    });

    describe('encapsulated expr member access', () => {

        let completionProvider: CompletionProvider;
        before(function () {
            completionProvider = setup(encapsExprSrc);
        });

        it('completions', function () {
            var completions = completionProvider.provideCompletions('test', { line: 4, character: 14 });
            //console.log(JSON.stringify(completions, null, 4));
            assert.equal(completions.items[0].label, 'fn');
            assert.equal(completions.items[0].kind, lsp.CompletionItemKind.Method);
        });

    });

    describe('foreach', () => {

        let completionProvider: CompletionProvider;
        before(function () {
            completionProvider = setup(foreachSrc);
        });

        it('value', function () {
            var completions = completionProvider.provideCompletions('test', { line: 6, character: 11 });
            //console.log(JSON.stringify(completions, null, 4));
            assert.equal(completions.items[0].label, 'fn');
            assert.equal(completions.items[0].kind, lsp.CompletionItemKind.Method);
        });

    });

    describe('array deref', () => {

        let completionProvider: CompletionProvider;
        before(function () {
            completionProvider = setup(arrayDerefSrc);
        });

        it('members', function () {
            var completions = completionProvider.provideCompletions('test', { line: 5, character: 12 });
            //console.log(JSON.stringify(completions, null, 4));
            assert.equal(completions.items[0].label, 'fn');
            assert.equal(completions.items[0].kind, lsp.CompletionItemKind.Method);
        });

    });

    describe('static and self member access', () => {

        let completionProvider: CompletionProvider;
        before(function () {
            completionProvider = setup(staticAndSelfSrc);
        });

        it('static', function () {
            var completions = completionProvider.provideCompletions('test', { line: 5, character: 18 });
            //console.log(JSON.stringify(completions, null, 4));
            assert.equal(completions.items[0].label, 'bar');
            assert.equal(completions.items[0].kind, lsp.CompletionItemKind.Method);
        });

        it('self', function () {
            var completions = completionProvider.provideCompletions('test', { line: 4, character: 17 });
            //console.log(JSON.stringify(completions, null, 4));
            assert.equal(completions.items[0].label, 'bar');
            assert.equal(completions.items[0].kind, lsp.CompletionItemKind.Method);
        });

    });


    describe('member visibility', () => {

        let completionProvider: CompletionProvider;
        before(function () {
            completionProvider = setup(memberVisibilitySrc);
        });

        it('this private and protected', function () {
            var completions = completionProvider.provideCompletions('test', { line: 5, character: 15 });
            //console.log(JSON.stringify(completions, null, 4));
            assert.lengthOf(completions.items, 3);
        });

    });

    describe('use trait clause', () => {

        let completionProvider: CompletionProvider;
        before(function () {
            completionProvider = setup(useTraitClauseSrc);
        });

        it('traits', function () {
            var completions = completionProvider.provideCompletions('test', { line: 5, character: 9 });
            //console.log(JSON.stringify(completions, null, 4));
            assert.equal(completions.items[0].label, 'Bar');
        });

    });

    describe('instanceof', () => {

        let completionProvider: CompletionProvider;
        before(function () {
            completionProvider = setup(instanceOfSrc);
        });

        it('members', function () {
            var completions = completionProvider.provideCompletions('test', { line: 6, character: 11 });
            //console.log(JSON.stringify(completions, null, 4));
            assert.equal(completions.items[0].label, 'fn');
        });

    });

    describe('class decl body', () => {
        
        it('visibility mod', ()=>{
            let completionProvider = setup(declBodySrc1);
            let expected = <lsp.CompletionItem[]>[
                    {
                        label: "public",
                        kind: 14
                    },
                    {
                        label: "private",
                        kind: 14
                    },
                    {
                        label: "protected",
                        kind: 14
                    },
                    {
                        label: "implements",
                        kind: 14
                    }
                ];
    
            var completions = completionProvider.provideCompletions('test', { line: 2, character: 5 });
            //console.log(JSON.stringify(completions, null, 4));
            assert.deepEqual(completions.items, expected);

        });

        it('f', ()=>{
            let completionProvider = setup(declBodySrc2);
            let expected = <lsp.CompletionItem[]>[
                    {
                        label:"final",
                        kind:14
                    },
                    {
                        label: "function",
                        kind: 14
                    }
                ];
    
            var completions = completionProvider.provideCompletions('test', { line: 2, character: 12 });
            //console.log(JSON.stringify(completions, null, 4));
            assert.deepEqual(completions.items, expected);

        });
    });

    describe('extends implements', () => {

        let completionProvider: CompletionProvider;
        before(function () {
            completionProvider = setup(extendsImplementsSrc);
        });

        let expected = <lsp.CompletionItem[]>[
            {
                "kind": 14,
                "label": "extends"
            },
            {
                "kind": 14,
                "label": "implements"
            }
        ];

        it('completions', function () {
            var completions = completionProvider.provideCompletions('test', { line: 1, character: 11 });
            //console.log(JSON.stringify(completions, null, 4));
            assert.deepEqual(completions.items, expected);
        });

    });

<<<<<<< HEAD
    describe('Global variable', () => {

        let completionProvider: CompletionProvider;
        before(function () {
            let files = [
                path.join(__dirname, '/fixtures/global-variables.php'),
                path.join(__dirname, '/fixtures/completions.php')
            ];
            let filesContent: string[] = [];

            for (let file of files) {
                filesContent.push(fs.readFileSync(file).toString());
            }

            completionProvider = setup(filesContent);
        });

        it('Member access', function () {
            let completions = completionProvider.provideCompletions('test2', { line: 5, character: 9 });
            let exptectedItems = [
                {
                    kind: lsp.CompletionItemKind.Method,
                    label: 'read_records',
                    detail: 'read_records()',
                    sortText: 'read_records',
                    insertText: 'read_records()'
                }, {
                    kind: lsp.CompletionItemKind.Method,
                    label: 'write_records',
                    detail: 'write_records()',
                    sortText: 'write_records',
                    insertText: 'write_records()'
                }
            ];
            
            assert.deepEqual(completions.items, exptectedItems);

            completions = completionProvider.provideCompletions('test2', { line: 8, character: 5 });
            assert.deepEqual(completions.items, exptectedItems);
=======
    describe('classTypeDesignator', () => {

        let completionProvider: CompletionProvider;
        before(function () {
            completionProvider = setup(classTypeDesignatorSrc);
        });

        let expected = <CompletionItem[]>[
                {
                    "kind": 7,
                    "label": "Bar",
                    "insertText": "Bar",
                    "detail": "Bar"
                },
                {
                    "kind": 8,
                    "label": "Baz",
                    "insertText": "Baz",
                    "detail": "Baz"
                }
            ];

        it('completions', function () {
            var completions = completionProvider.provideCompletions('test', { line: 3, character: 17 });
            //console.log(JSON.stringify(completions, null, 4));
            assert.deepEqual(completions.items, expected);
>>>>>>> e3b5e6b9
        });

    });

});







<|MERGE_RESOLUTION|>--- conflicted
+++ resolved
@@ -7,12 +7,9 @@
 import { ReferenceReader } from '../src/referenceReader';
 import {ReferenceStore} from '../src/reference';
 import {MemoryCache} from '../src/cache';
-<<<<<<< HEAD
 import * as fs from 'fs';
+import { CompletionItem } from 'vscode-languageserver-types';
 import * as path from 'path';
-=======
-import { CompletionItem } from 'vscode-languageserver-types';
->>>>>>> e3b5e6b9
 
 var noCompletions: lsp.CompletionList = {
     items: [],
@@ -1055,7 +1052,36 @@
 
     });
 
-<<<<<<< HEAD
+    describe('classTypeDesignator', () => {
+
+        let completionProvider: CompletionProvider;
+        before(function () {
+            completionProvider = setup(classTypeDesignatorSrc);
+        });
+
+        let expected = <CompletionItem[]>[
+                {
+                    "kind": 7,
+                    "label": "Bar",
+                    "insertText": "Bar",
+                    "detail": "Bar"
+                },
+                {
+                    "kind": 8,
+                    "label": "Baz",
+                    "insertText": "Baz",
+                    "detail": "Baz"
+                }
+            ];
+
+        it('completions', function () {
+            var completions = completionProvider.provideCompletions('test', { line: 3, character: 17 });
+            //console.log(JSON.stringify(completions, null, 4));
+            assert.deepEqual(completions.items, expected);
+        });
+
+    });
+
     describe('Global variable', () => {
 
         let completionProvider: CompletionProvider;
@@ -1095,34 +1121,6 @@
 
             completions = completionProvider.provideCompletions('test2', { line: 8, character: 5 });
             assert.deepEqual(completions.items, exptectedItems);
-=======
-    describe('classTypeDesignator', () => {
-
-        let completionProvider: CompletionProvider;
-        before(function () {
-            completionProvider = setup(classTypeDesignatorSrc);
-        });
-
-        let expected = <CompletionItem[]>[
-                {
-                    "kind": 7,
-                    "label": "Bar",
-                    "insertText": "Bar",
-                    "detail": "Bar"
-                },
-                {
-                    "kind": 8,
-                    "label": "Baz",
-                    "insertText": "Baz",
-                    "detail": "Baz"
-                }
-            ];
-
-        it('completions', function () {
-            var completions = completionProvider.provideCompletions('test', { line: 3, character: 17 });
-            //console.log(JSON.stringify(completions, null, 4));
-            assert.deepEqual(completions.items, expected);
->>>>>>> e3b5e6b9
         });
 
     });
