--- conflicted
+++ resolved
@@ -1,2372 +1,1185 @@
-<<<<<<< HEAD
-/* Copyright (c) Ben Robert Mewburn
- * Licensed under the ISC Licence.
- */
-'use strict';
-Object.defineProperty(exports, "__esModule", { value: true });
-const symbol_1 = require("./symbol");
-const symbolReader_1 = require("./symbolReader");
-const typeString_1 = require("./typeString");
-const parsedDocument_1 = require("./parsedDocument");
-const parseTreeTraverser_1 = require("./parseTreeTraverser");
-const lsp = require("vscode-languageserver-types");
-const util = require("./util");
-const typeAggregate_1 = require("./typeAggregate");
-const useDeclarationHelper_1 = require("./useDeclarationHelper");
-const noCompletionResponse = {
-    items: [],
-    isIncomplete: false
-};
-function keywordCompletionItems(keywords, text) {
-    let kw;
-    let items = [];
-    for (let n = 0, l = keywords.length; n < l; ++n) {
-        kw = keywords[n];
-        if (util.ciStringContains(text, kw)) {
-            items.push({
-                label: kw,
-                kind: lsp.CompletionItemKind.Keyword
-            });
-        }
-    }
-    return items;
-}
-function createInsertText(s, nsName, namePhraseType) {
-    let insertText = s.name;
-    if (nsName && s.name.indexOf(nsName) === 0 && insertText.length > nsName.length + 1) {
-        insertText = insertText.slice(nsName.length + 1);
-        if (namePhraseType === 144 /* RelativeQualifiedName */) {
-            insertText = 'namespace\\' + insertText;
-        }
-    }
-    else if (nsName && namePhraseType !== 84 /* FullyQualifiedName */ && !(s.modifiers & 4096 /* Use */)) {
-        insertText = '\\' + insertText;
-    }
-    return insertText;
-}
-function symbolKindToLspSymbolKind(kind) {
-    switch (kind) {
-        case 1 /* Class */:
-            return lsp.CompletionItemKind.Class;
-        case 64 /* Function */:
-            return lsp.CompletionItemKind.Function;
-        case 8 /* Constant */:
-        case 1024 /* ClassConstant */:
-            return lsp.CompletionItemKind.Value;
-        case 2 /* Interface */:
-            return lsp.CompletionItemKind.Interface;
-        case 512 /* Namespace */:
-            return lsp.CompletionItemKind.Module;
-        default:
-            return lsp.SymbolKind.String;
-    }
-}
-function toMethodCompletionItem(s) {
-    let item = {
-        kind: lsp.CompletionItemKind.Method,
-        label: s.name,
-        detail: s.name + symbol_1.PhpSymbol.signatureString(s)
-    };
-    if (s.doc && s.doc.description) {
-        item.documentation = s.doc.description;
-    }
-    if (s.name.slice(0, 2) === '__') {
-        //sort magic methods last
-        item.sortText = 'zzz';
-    }
-    else {
-        //all items must have sortText for comparison to occur in vscode
-        item.sortText = item.label;
-    }
-    if (symbol_1.PhpSymbol.hasParameters(s)) {
-        item.insertText = item.label + '($0)';
-        item.insertTextFormat = lsp.InsertTextFormat.Snippet;
-        item.command = triggerParameterHintsCommand;
-    }
-    else {
-        item.insertText = item.label + '()';
-    }
-    return item;
-}
-function toClassConstantCompletionItem(s) {
-    let item = {
-        kind: lsp.CompletionItemKind.Value,
-        label: s.name,
-    };
-    if (s.doc && s.doc.description) {
-        item.documentation = s.doc.description;
-    }
-    if (s.value) {
-        item.detail = '= ' + s.value;
-    }
-    return item;
-}
-function toPropertyCompletionItem(s) {
-    let item = {
-        kind: lsp.CompletionItemKind.Property,
-        label: !(s.modifiers & 32 /* Static */) ? s.name.slice(1) : s.name,
-        detail: symbol_1.PhpSymbol.type(s)
-    };
-    if (s.doc && s.doc.description) {
-        item.documentation = s.doc.description;
-    }
-    return item;
-}
-const defaultCompletionOptions = {
-    maxItems: 100,
-    addUseDeclaration: true,
-    backslashPrefix: true
-};
-const triggerParameterHintsCommand = {
-    title: 'Trigger Parameter Hints',
-    command: 'editor.action.triggerParameterHints'
-};
-class CompletionProvider {
-    constructor(symbolStore, documentStore, refStore, config) {
-        this.symbolStore = symbolStore;
-        this.documentStore = documentStore;
-        this.refStore = refStore;
-        this._config = config ? config : CompletionProvider._defaultConfig;
-        this._strategies = [
-            new ClassTypeDesignatorCompletion(this._config, this.symbolStore),
-            new ScopedAccessCompletion(this._config, this.symbolStore),
-            new ObjectAccessCompletion(this._config, this.symbolStore),
-            new SimpleVariableCompletion(this._config, this.symbolStore),
-            new TypeDeclarationCompletion(this._config, this.symbolStore),
-            new ClassBaseClauseCompletion(this._config, this.symbolStore),
-            new InterfaceClauseCompletion(this._config, this.symbolStore),
-            new TraitUseClauseCompletion(this._config, this.symbolStore),
-            new NamespaceDefinitionCompletion(this._config, this.symbolStore),
-            new NamespaceUseClauseCompletion(this._config, this.symbolStore),
-            new NamespaceUseGroupClauseCompletion(this._config, this.symbolStore),
-            new MethodDeclarationHeaderCompletion(this._config, this.symbolStore),
-            new DeclarationBodyCompletion(this._config),
-            new NameCompletion(this._config, this.symbolStore)
-        ];
-    }
-    set config(config) {
-        this._config = config;
-        for (let n = 0, l = this._strategies.length; n < l; ++n) {
-            this._strategies[n].config = config;
-        }
-    }
-    provideCompletions(uri, position) {
-        let doc = this.documentStore.find(uri);
-        let table = this.symbolStore.getSymbolTable(uri);
-        let refTable = this.refStore.getReferenceTable(uri);
-        if (!doc || !table || !refTable) {
-            return noCompletionResponse;
-        }
-        let traverser = new parseTreeTraverser_1.ParseTreeTraverser(doc, table, refTable);
-        traverser.position(position);
-        //return early if not in <?php ?>
-        let t = traverser.node;
-        if (!t || t.tokenType === 81 /* Text */) {
-            return noCompletionResponse;
-        }
-        let offset = doc.offsetAtPosition(position);
-        let word = doc.wordAtOffset(offset);
-        let strategy = null;
-        for (let n = 0, l = this._strategies.length; n < l; ++n) {
-            if (this._strategies[n].canSuggest(traverser.clone())) {
-                strategy = this._strategies[n];
-                break;
-            }
-        }
-        return strategy ? strategy.completions(traverser, word, doc.lineSubstring(offset)) : noCompletionResponse;
-    }
-}
-CompletionProvider._defaultConfig = defaultCompletionOptions;
-exports.CompletionProvider = CompletionProvider;
-class AbstractNameCompletion {
-    constructor(config, symbolStore) {
-        this.config = config;
-        this.symbolStore = symbolStore;
-    }
-    completions(traverser, word, lineSubstring) {
-        let items = [];
-        let namePhrase = traverser.clone().ancestor(this._isNamePhrase);
-        let nameResolver = traverser.nameResolver;
-        if (!word || !namePhrase) {
-            return noCompletionResponse;
-        }
-        let pred = this._symbolFilter;
-        if (namePhrase && namePhrase.phraseType === 144 /* RelativeQualifiedName */) {
-            //symbols share current namespace
-            word = word.slice(10); //namespace\
-            let ns = nameResolver.namespaceName;
-            let sf = this._symbolFilter;
-            pred = (x) => {
-                return sf(x) && x.name.indexOf(ns) === 0;
-            };
-        }
-        let matches = this.symbolStore.match(word, pred);
-        if (namePhrase && namePhrase.phraseType === 141 /* QualifiedName */) {
-            //keywords and imports
-            Array.prototype.push.apply(items, keywordCompletionItems(this._getKeywords(traverser.clone()), word));
-            let imports = this._importedSymbols(nameResolver.rules, pred, word);
-            matches = this._mergeSymbols(matches, imports);
-        }
-        let limit = Math.min(matches.length, this.config.maxItems - items.length);
-        let isIncomplete = matches.length > this.config.maxItems - items.length;
-        let useDeclarationHelper = new useDeclarationHelper_1.UseDeclarationHelper(traverser.document, traverser.symbolTable, traverser.range.start);
-        for (let n = 0; n < limit; ++n) {
-            items.push(this._toCompletionItem(matches[n], nameResolver.namespaceName, namePhrase.phraseType, useDeclarationHelper));
-        }
-        return {
-            items: items,
-            isIncomplete: isIncomplete
-        };
-    }
-    _importedSymbols(rules, pred, text) {
-        let filteredRules = [];
-        let r;
-        for (let n = 0, l = rules.length; n < l; ++n) {
-            r = rules[n];
-            if (r.associated && r.associated.length > 0 && util.ciStringContains(text, r.name)) {
-                filteredRules.push(r);
-            }
-        }
-        //lookup associated symbol
-        let s;
-        let merged;
-        let imported = [];
-        for (let n = 0, l = filteredRules.length; n < l; ++n) {
-            r = filteredRules[n];
-            s = this.symbolStore.find(r.associated[0].name, pred).shift();
-            if (s) {
-                merged = symbol_1.PhpSymbol.clone(s);
-                merged.associated = r.associated;
-                merged.modifiers |= 4096 /* Use */;
-                merged.name = r.name;
-                imported.push(merged);
-            }
-        }
-        return imported;
-    }
-    _toCompletionItem(s, namespaceName, namePhraseType, useDeclarationHelper) {
-        let item = {
-            kind: lsp.CompletionItemKind.Class,
-            label: symbol_1.PhpSymbol.notFqn(s.name),
-        };
-        this._setInsertText(item, s, namespaceName, namePhraseType, useDeclarationHelper);
-        if (s.doc && s.doc.description) {
-            item.documentation = s.doc.description;
-        }
-        switch (s.kind) {
-            case 2 /* Interface */:
-                item.kind = lsp.CompletionItemKind.Interface;
-            //fall though
-            case 1 /* Class */:
-            case 4 /* Trait */:
-                if ((s.modifiers & 4096 /* Use */) > 0 && s.associated && s.associated.length) {
-                    item.detail = s.associated[0].name;
-                }
-                else {
-                    item.detail = s.name;
-                }
-                break;
-            case 8 /* Constant */:
-                item.kind = lsp.CompletionItemKind.Value;
-                if (s.value) {
-                    item.detail = s.value;
-                }
-                break;
-            case 64 /* Function */:
-                item.kind = lsp.CompletionItemKind.Function;
-                item.detail = s.name + symbol_1.PhpSymbol.signatureString(s);
-                if (symbol_1.PhpSymbol.hasParameters(s)) {
-                    item.insertText += '($0)';
-                    item.insertTextFormat = lsp.InsertTextFormat.Snippet;
-                    item.command = triggerParameterHintsCommand;
-                }
-                else {
-                    item.insertText += '()';
-                }
-                break;
-            case 512 /* Namespace */:
-                return {
-                    label: s.name,
-                    kind: lsp.CompletionItemKind.Module
-                };
-            default:
-                throw new Error('Invalid Argument');
-        }
-        return item;
-    }
-    _setInsertText(item, s, namespaceName, namePhraseType, useDeclarationHelper) {
-        const kindMask = 8 /* Constant */ | 64 /* Function */;
-        let notFqn = symbol_1.PhpSymbol.notFqn(s.name);
-        if ((s.modifiers & 4096 /* Use */) > 0 ||
-            (s.kind === 8 /* Constant */ && this._isMagicConstant(s.name)) ||
-            ((s.kind & kindMask) > 0 && notFqn === s.name && (!this.config.backslashPrefix || !namespaceName))) {
-            item.insertText = s.name;
-        }
-        else if (this.config.addUseDeclaration && notFqn !== s.name && !useDeclarationHelper.findUseSymbolByName(notFqn) && namespaceName !== symbol_1.PhpSymbol.namespace(s.name)) {
-            item.insertText = notFqn;
-            item.additionalTextEdits = [useDeclarationHelper.insertDeclarationTextEdit(s)];
-        }
-        else if (namespaceName && s.name.indexOf(namespaceName) === 0 && s.name.length > namespaceName.length + 1) {
-            item.insertText = s.name.slice(namespaceName.length + 1);
-            if (namePhraseType === 144 /* RelativeQualifiedName */) {
-                item.insertText = 'namespace\\' + item.insertText;
-            }
-        }
-        else if (namespaceName && namePhraseType !== 84 /* FullyQualifiedName */ && (!(s.kind & kindMask) || this.config.backslashPrefix)) {
-            item.insertText = '\\' + s.name;
-        }
-        else {
-            item.insertText = s.name;
-        }
-        return item;
-    }
-    _isMagicConstant(text) {
-        switch (text) {
-            case '__DIR__':
-            case '__FILE__':
-            case '__CLASS__':
-            case '__LINE__':
-            case '__FUNCTION__':
-            case '__TRAIT__':
-            case '__METHOD__':
-            case '__NAMESPACE__':
-                return true;
-            default:
-                return false;
-        }
-    }
-    _isNamePhrase(node) {
-        switch (node.phraseType) {
-            case 141 /* QualifiedName */:
-            case 84 /* FullyQualifiedName */:
-            case 144 /* RelativeQualifiedName */:
-                return true;
-            default:
-                return false;
-        }
-    }
-    _mergeSymbols(matches, imports) {
-        let merged = imports.slice(0);
-        let map = {};
-        let imported;
-        let s;
-        for (let n = 0, l = imports.length; n < l; ++n) {
-            imported = imports[n];
-            if (imported.associated && imported.associated.length) {
-                map[imported.associated[0].name] = imported;
-            }
-        }
-        for (let n = 0, l = matches.length; n < l; ++n) {
-            s = matches[n];
-            imported = map[s.name];
-            if (!imported) {
-                merged.push(s);
-            }
-        }
-        return merged;
-    }
-}
-class ClassTypeDesignatorCompletion extends AbstractNameCompletion {
-    canSuggest(traverser) {
-        return parsedDocument_1.ParsedDocument.isPhrase(traverser.parent(), [121 /* NamespaceName */]) &&
-            parsedDocument_1.ParsedDocument.isPhrase(traverser.parent(), [84 /* FullyQualifiedName */, 141 /* QualifiedName */, 144 /* RelativeQualifiedName */]) &&
-            parsedDocument_1.ParsedDocument.isPhrase(traverser.parent(), [34 /* ClassTypeDesignator */]);
-    }
-    _symbolFilter(s) {
-        return s.kind === 1 /* Class */ &&
-            !(s.modifiers & (512 /* Anonymous */ | 16 /* Abstract */));
-    }
-    _getKeywords(traverser) {
-        if (traverser.ancestor(this._isQualifiedName)) {
-            return ClassTypeDesignatorCompletion._keywords;
-        }
-        return [];
-    }
-    _toCompletionItem(s, namespaceName, namePhraseType, useDeclarationHelper) {
-        let item = super._toCompletionItem(s, namespaceName, namePhraseType, useDeclarationHelper);
-        let aggregate = new typeAggregate_1.TypeAggregate(this.symbolStore, s);
-        let constructor = aggregate.firstMember(this._isConstructor);
-        item.kind = lsp.CompletionItemKind.Constructor;
-        if (constructor && symbol_1.PhpSymbol.hasParameters(constructor)) {
-            item.insertText += '($0)';
-            item.insertTextFormat = lsp.InsertTextFormat.Snippet;
-            item.command = triggerParameterHintsCommand;
-        }
-        return item;
-    }
-    _isConstructor(s) {
-        return s.kind === 2048 /* Constructor */;
-    }
-    _isQualifiedName(node) {
-        return node.phraseType === 141 /* QualifiedName */;
-    }
-}
-ClassTypeDesignatorCompletion._keywords = [
-    'class', 'static', 'namespace'
-];
-class SimpleVariableCompletion {
-    constructor(config, symbolStore) {
-        this.config = config;
-        this.symbolStore = symbolStore;
-    }
-    canSuggest(traverser) {
-        return parsedDocument_1.ParsedDocument.isToken(traverser.node, [90 /* Dollar */, 84 /* VariableName */]) &&
-            parsedDocument_1.ParsedDocument.isPhrase(traverser.parent(), [156 /* SimpleVariable */]);
-    }
-    completions(traverser, word, lineSubstring) {
-        if (!word) {
-            return noCompletionResponse;
-        }
-        let scope = traverser.scope;
-        let symbolMask = 256 /* Variable */ | 128 /* Parameter */;
-        let varSymbols = symbol_1.PhpSymbol.filterChildren(scope, (x) => {
-            return (x.kind & symbolMask) > 0 && x.name.indexOf(word) === 0;
-        });
-        //also suggest built in globals vars
-        Array.prototype.push.apply(varSymbols, this.symbolStore.match(word, this._isBuiltInGlobalVar));
-        let limit = Math.min(varSymbols.length, this.config.maxItems);
-        let isIncomplete = varSymbols.length > this.config.maxItems;
-        let items = [];
-        let refScope = traverser.refTable.scopeAtPosition(scope.location.range.start);
-        let varTable = this._varTypeMap(refScope);
-        for (let n = 0; n < limit; ++n) {
-            items.push(this._toVariableCompletionItem(varSymbols[n], varTable));
-        }
-        return {
-            items: items,
-            isIncomplete: isIncomplete
-        };
-    }
-    _toVariableCompletionItem(s, varTable) {
-        let item = {
-            label: s.name,
-            kind: lsp.CompletionItemKind.Variable,
-            detail: varTable[s.name] ? varTable[s.name] : ''
-        };
-        if (s.doc && s.doc.description) {
-            item.documentation = s.doc.description;
-        }
-        return item;
-    }
-    _varTypeMap(s) {
-        let map = {};
-        if (!s || !s.children) {
-            return {};
-        }
-        let ref;
-        for (let n = 0, l = s.children.length; n < l; ++n) {
-            ref = s.children[n];
-            if (ref.kind === 256 /* Variable */ || ref.kind === 128 /* Parameter */) {
-                map[ref.name] = typeString_1.TypeString.merge(map[ref.name], ref.type);
-            }
-        }
-        return map;
-    }
-    _isBuiltInGlobalVar(s) {
-        return s.kind === 256 /* Variable */ && !s.location;
-    }
-}
-class NameCompletion extends AbstractNameCompletion {
-    canSuggest(traverser) {
-        return parsedDocument_1.ParsedDocument.isPhrase(traverser.parent(), [121 /* NamespaceName */]) &&
-            traverser.ancestor(this._isNamePhrase) !== null;
-    }
-    completions(traverser, word, lineSubstring) {
-        //<?php (no trailing space) is considered short tag open and then name token
-        //dont suggest in this context
-        if (lineSubstring.slice(-3) === '<?p' ||
-            lineSubstring.slice(-4) === '<?ph' ||
-            lineSubstring.slice(-5) === '<?php') {
-            return NameCompletion._openTagCompletion;
-        }
-        //this strategy may get called during parse errors on class/interface declaration
-        //when wanting to use extends/implements.
-        //suppress name suggestions in this case
-        if (lineSubstring.match(NameCompletion._extendsOrImplementsRegexRegex)) {
-            return lsp.CompletionList.create([
-                { kind: lsp.CompletionItemKind.Keyword, label: 'extends' },
-                { kind: lsp.CompletionItemKind.Keyword, label: 'implements' }
-            ]);
-        }
-        if (lineSubstring.match(NameCompletion._implementsRegex)) {
-            return lsp.CompletionList.create([{ kind: lsp.CompletionItemKind.Keyword, label: 'implements' }]);
-        }
-        return super.completions(traverser, word, lineSubstring);
-    }
-    _getKeywords(traverser) {
-        let kw = [];
-        Array.prototype.push.apply(kw, NameCompletion._expressionKeywords);
-        Array.prototype.push.apply(kw, NameCompletion._statementKeywords);
-        return kw;
-    }
-    _symbolFilter(s) {
-        return (s.kind & (1 /* Class */ | 64 /* Function */ | 8 /* Constant */)) > 0 &&
-            !(s.modifiers & 512 /* Anonymous */);
-    }
-}
-NameCompletion._statementKeywords = [
-    '__halt_compiler',
-    'abstract',
-    'break',
-    'case',
-    'catch',
-    'class',
-    'const',
-    'continue',
-    'declare',
-    'default',
-    'die',
-    'do',
-    'echo',
-    'else',
-    'elseif',
-    'enddeclare',
-    'endfor',
-    'endforeach',
-    'endif',
-    'endswitch',
-    'endwhile',
-    'final',
-    'finally',
-    'for',
-    'foreach',
-    'function',
-    'global',
-    'goto',
-    'if',
-    'interface',
-    'list',
-    'namespace',
-    'return',
-    'static',
-    'switch',
-    'throw',
-    'trait',
-    'try',
-    'unset',
-    'use',
-    'while'
-];
-NameCompletion._expressionKeywords = [
-    'array',
-    'clone',
-    'empty',
-    'eval',
-    'exit',
-    'function',
-    'include',
-    'include_once',
-    'isset',
-    'new',
-    'parent',
-    'print',
-    'require',
-    'require_once',
-    'static',
-    'yield',
-    'as',
-    'self'
-];
-NameCompletion._openTagCompletion = {
-    isIncomplete: false,
-    items: [{
-            kind: lsp.CompletionItemKind.Keyword,
-            label: '<?php',
-            insertText: 'php'
-        }]
-};
-NameCompletion._extendsOrImplementsRegexRegex = /\b(?:class|interface)\s+[a-zA-Z_\x80-\xff][a-zA-Z0-9_\x80-\xff]*\s+[a-z]+$/;
-NameCompletion._implementsRegex = /\bclass\s+[a-zA-Z_\x80-\xff][a-zA-Z0-9_\x80-\xff]*(?:\s+extends\s+[a-zA-Z_\x80-\xff][a-zA-Z0-9_\x80-\xff]*)?\s+[a-z]+$/;
-class MemberAccessCompletion {
-    constructor(config, symbolStore) {
-        this.config = config;
-        this.symbolStore = symbolStore;
-    }
-    completions(traverser, word) {
-        let scopedAccessExpr = traverser.ancestor(this._isMemberAccessExpr);
-        let scopePhrase = traverser.nthChild(0);
-        let type = this._resolveType(traverser);
-        let typeNames = typeString_1.TypeString.atomicClassArray(type);
-        if (!typeNames.length) {
-            return noCompletionResponse;
-        }
-        let nameResolver = traverser.nameResolver;
-        let classAggregateType = typeAggregate_1.TypeAggregate.create(this.symbolStore, nameResolver.className);
-        let typeName;
-        let fn;
-        let typeAggregate;
-        let symbols = [];
-        for (let n = 0, l = typeNames.length; n < l; ++n) {
-            typeName = typeNames[n];
-            if (classAggregateType && classAggregateType.name.toLowerCase() === typeName.toLowerCase()) {
-                typeAggregate = classAggregateType;
-            }
-            else {
-                typeAggregate = typeAggregate_1.TypeAggregate.create(this.symbolStore, typeName);
-            }
-            if (!typeAggregate) {
-                continue;
-            }
-            fn = this._createMemberPredicate(typeName, word, classAggregateType);
-            Array.prototype.push.apply(symbols, typeAggregate.members(2 /* Documented */, fn));
-        }
-        symbols = Array.from(new Set(symbols)); //unique
-        let isIncomplete = symbols.length > this.config.maxItems;
-        let limit = Math.min(symbols.length, this.config.maxItems);
-        let items = [];
-        for (let n = 0; n < limit; ++n) {
-            items.push(this._toCompletionItem(symbols[n]));
-        }
-        return {
-            isIncomplete: isIncomplete,
-            items: items
-        };
-    }
-    _resolveType(traverser) {
-        //assumed that traverser is on the member scope node
-        let node;
-        let arrayDereference = 0;
-        let ref;
-        while (true) {
-            node = traverser.node;
-            switch (node.phraseType) {
-                case 84 /* FullyQualifiedName */:
-                case 144 /* RelativeQualifiedName */:
-                case 141 /* QualifiedName */:
-                case 156 /* SimpleVariable */:
-                case 145 /* RelativeScope */:
-                    ref = traverser.reference;
-                    break;
-                case 112 /* MethodCallExpression */:
-                case 136 /* PropertyAccessExpression */:
-                case 150 /* ScopedCallExpression */:
-                case 152 /* ScopedPropertyAccessExpression */:
-                case 24 /* ClassConstantAccessExpression */:
-                    if (traverser.child(this._isMemberName)) {
-                        ref = traverser.reference;
-                    }
-                    break;
-                case 56 /* EncapsulatedExpression */:
-                    if (traverser.child(parsedDocument_1.ParsedDocument.isPhrase)) {
-                        continue;
-                    }
-                    break;
-                case 128 /* ObjectCreationExpression */:
-                    if (traverser.child(this._isClassTypeDesignator) && traverser.child(parsedDocument_1.ParsedDocument.isNamePhrase)) {
-                        ref = traverser.reference;
-                    }
-                    break;
-                case 155 /* SimpleAssignmentExpression */:
-                case 16 /* ByRefAssignmentExpression */:
-                    if (traverser.nthChild(0)) {
-                        continue;
-                    }
-                    break;
-                case 85 /* FunctionCallExpression */:
-                    if (traverser.nthChild(0)) {
-                        ref = traverser.reference;
-                    }
-                    break;
-                case 160 /* SubscriptExpression */:
-                    if (traverser.nthChild(0)) {
-                        arrayDereference++;
-                        continue;
-                    }
-                    break;
-                default:
-                    break;
-            }
-            break;
-        }
-        if (!ref) {
-            return '';
-        }
-        let type = this.symbolStore.referenceToTypeString(ref);
-        while (arrayDereference--) {
-            type = typeString_1.TypeString.arrayDereference(type);
-        }
-        return type;
-    }
-    _isMemberAccessExpr(node) {
-        switch (node.phraseType) {
-            case 150 /* ScopedCallExpression */:
-            case 65 /* ErrorScopedAccessExpression */:
-            case 24 /* ClassConstantAccessExpression */:
-            case 152 /* ScopedPropertyAccessExpression */:
-            case 136 /* PropertyAccessExpression */:
-            case 112 /* MethodCallExpression */:
-                return true;
-            default:
-                return false;
-        }
-    }
-    _toCompletionItem(s) {
-        switch (s.kind) {
-            case 1024 /* ClassConstant */:
-                return toClassConstantCompletionItem(s);
-            case 32 /* Method */:
-                return toMethodCompletionItem(s);
-            case 16 /* Property */:
-                return toPropertyCompletionItem(s);
-            default:
-                throw Error('Invalid Argument');
-        }
-    }
-    _isMemberName(node) {
-        return node.phraseType === 111 /* MemberName */ || node.phraseType === 151 /* ScopedMemberName */;
-    }
-    _isClassTypeDesignator(node) {
-        return node.phraseType === 34 /* ClassTypeDesignator */;
-    }
-}
-class ScopedAccessCompletion extends MemberAccessCompletion {
-    canSuggest(traverser) {
-        const scopedAccessPhrases = [
-            150 /* ScopedCallExpression */,
-            65 /* ErrorScopedAccessExpression */,
-            24 /* ClassConstantAccessExpression */,
-            152 /* ScopedPropertyAccessExpression */
-        ];
-        if (parsedDocument_1.ParsedDocument.isToken(traverser.node, [133 /* ColonColon */])) {
-            return parsedDocument_1.ParsedDocument.isPhrase(traverser.parent(), scopedAccessPhrases);
-        }
-        if (parsedDocument_1.ParsedDocument.isToken(traverser.node, [84 /* VariableName */])) {
-            return parsedDocument_1.ParsedDocument.isPhrase(traverser.parent(), [151 /* ScopedMemberName */]);
-        }
-        if (parsedDocument_1.ParsedDocument.isToken(traverser.node, [90 /* Dollar */])) {
-            return parsedDocument_1.ParsedDocument.isPhrase(traverser.parent(), [156 /* SimpleVariable */]) &&
-                parsedDocument_1.ParsedDocument.isPhrase(traverser.parent(), [151 /* ScopedMemberName */]);
-        }
-        return parsedDocument_1.ParsedDocument.isPhrase(traverser.parent(), [95 /* Identifier */]) &&
-            parsedDocument_1.ParsedDocument.isPhrase(traverser.parent(), [151 /* ScopedMemberName */]);
-    }
-    _createMemberPredicate(scopeName, word, classContext) {
-        if (classContext && scopeName.toLowerCase() === classContext.name.toLowerCase()) {
-            //public, protected, private
-            return (x) => {
-                return (x.modifiers & 32 /* Static */) > 0 && util.ciStringContains(word, x.name);
-            };
-        }
-        else if (classContext && classContext.isBaseClass(scopeName)) {
-            //public, protected
-            //looking for non static here as well to handle parent keyword
-            return (x) => {
-                return !(x.modifiers & 4 /* Private */) && util.ciStringContains(word, x.name);
-            };
-        }
-        else if (classContext && classContext.isAssociated(scopeName)) {
-            //public, protected
-            return (x) => {
-                return (x.modifiers & 32 /* Static */) > 0 &&
-                    !(x.modifiers & 4 /* Private */) &&
-                    util.ciStringContains(word, x.name);
-            };
-        }
-        else {
-            //public
-            const mask = 32 /* Static */ | 1 /* Public */;
-            return (x) => {
-                return (x.modifiers & mask) === mask && util.ciStringContains(word, x.name);
-            };
-        }
-    }
-}
-class ObjectAccessCompletion extends MemberAccessCompletion {
-    canSuggest(traverser) {
-        if (parsedDocument_1.ParsedDocument.isToken(traverser.node, [115 /* Arrow */])) {
-            return parsedDocument_1.ParsedDocument.isPhrase(traverser.parent(), [136 /* PropertyAccessExpression */, 112 /* MethodCallExpression */]);
-        }
-        return parsedDocument_1.ParsedDocument.isPhrase(traverser.parent(), [111 /* MemberName */]);
-    }
-    _createMemberPredicate(scopeName, word, classContext) {
-        if (classContext && scopeName.toLowerCase() === classContext.name.toLowerCase()) {
-            //public, protected, private
-            return (x) => {
-                return !(x.modifiers & 32 /* Static */) && util.ciStringContains(word, x.name);
-            };
-        }
-        else if (classContext && classContext.isAssociated(scopeName)) {
-            //public, protected
-            const mask = 32 /* Static */ | 4 /* Private */;
-            return (x) => {
-                return !(x.modifiers & mask) && util.ciStringContains(word, x.name);
-            };
-        }
-        else {
-            //public
-            const mask = 32 /* Static */ | 2 /* Protected */ | 4 /* Private */;
-            return (x) => {
-                return !(x.modifiers & mask) && util.ciStringContains(word, x.name);
-            };
-        }
-    }
-}
-class TypeDeclarationCompletion extends AbstractNameCompletion {
-    canSuggest(traverser) {
-        return parsedDocument_1.ParsedDocument.isToken(traverser.node, [83 /* Name */, 147 /* Backslash */, 3 /* Array */, 6 /* Callable */]) &&
-            traverser.ancestor(this._isTypeDeclaration) !== undefined;
-    }
-    _getKeywords(traverser) {
-        return TypeDeclarationCompletion._keywords;
-    }
-    _symbolFilter(s) {
-        return (s.kind & (1 /* Class */ | 2 /* Interface */)) > 0;
-    }
-    _isTypeDeclaration(node) {
-        return node.phraseType === 173 /* TypeDeclaration */;
-    }
-}
-TypeDeclarationCompletion._keywords = [
-    'self', 'array', 'callable', 'bool', 'float', 'int', 'string'
-];
-class ClassBaseClauseCompletion extends AbstractNameCompletion {
-    canSuggest(traverser) {
-        return traverser.ancestor(this._isClassBaseClause) !== undefined;
-    }
-    _getKeywords(traverser) {
-        return [];
-    }
-    _symbolFilter(s) {
-        return s.kind === 1 /* Class */ && !(s.modifiers & 8 /* Final */);
-    }
-    _isClassBaseClause(node) {
-        return node.phraseType === 23 /* ClassBaseClause */;
-    }
-}
-class InterfaceClauseCompletion extends AbstractNameCompletion {
-    canSuggest(traverser) {
-        return traverser.ancestor(this._isInterfaceClause) !== undefined;
-    }
-    _getKeywords(traverser) {
-        return [];
-    }
-    _symbolFilter(s) {
-        return s.kind === 2 /* Interface */;
-    }
-    _isInterfaceClause(node) {
-        return node.phraseType === 31 /* ClassInterfaceClause */ ||
-            node.phraseType === 102 /* InterfaceBaseClause */;
-    }
-}
-class TraitUseClauseCompletion extends AbstractNameCompletion {
-    canSuggest(traverser) {
-        return traverser.ancestor(this._isNamePhrase) &&
-            parsedDocument_1.ParsedDocument.isPhrase(traverser.parent(), [142 /* QualifiedNameList */]) &&
-            parsedDocument_1.ParsedDocument.isPhrase(traverser.parent(), [170 /* TraitUseClause */]);
-    }
-    _getKeywords(traverser) {
-        return [];
-    }
-    _symbolFilter(s) {
-        return s.kind === 4 /* Trait */;
-    }
-}
-class NamespaceDefinitionCompletion {
-    constructor(config, symbolStore) {
-        this.config = config;
-        this.symbolStore = symbolStore;
-    }
-    canSuggest(traverser) {
-        return traverser.ancestor(this._isNamespaceDefinition) !== undefined;
-    }
-    completions(traverser, word) {
-        let items = [];
-        let matches = symbol_1.PhpSymbol.unique(this.symbolStore.match(word, this._symbolFilter));
-        let limit = Math.min(matches.length, this.config.maxItems);
-        let isIncomplete = matches.length > this.config.maxItems;
-        for (let n = 0; n < limit; ++n) {
-            items.push(this._toNamespaceCompletionItem(matches[n]));
-        }
-        return {
-            items: items,
-            isIncomplete: isIncomplete
-        };
-    }
-    _toNamespaceCompletionItem(s) {
-        return {
-            label: s.name,
-            kind: lsp.CompletionItemKind.Module
-        };
-    }
-    _symbolFilter(s) {
-        return s.kind === 512 /* Namespace */;
-    }
-    _isNamespaceDefinition(node) {
-        return node.phraseType === 120 /* NamespaceDefinition */;
-    }
-}
-class NamespaceUseClauseCompletion {
-    constructor(config, symbolStore) {
-        this.config = config;
-        this.symbolStore = symbolStore;
-    }
-    canSuggest(traverser) {
-        return traverser.ancestor(this._isNamespaceUseClause) !== undefined;
-    }
-    completions(traverser, word) {
-        let items = [];
-        let namespaceUseDecl = traverser.ancestor(this._isNamespaceUseDeclaration);
-        if (!word) {
-            return noCompletionResponse;
-        }
-        let kind = this._modifierToSymbolKind(traverser.child(this._isModifier));
-        let pred = (x) => {
-            return (x.kind & kind) > 0 && !(x.modifiers & 4096 /* Use */);
-        };
-        let matches = symbol_1.PhpSymbol.unique(this.symbolStore.match(word, pred));
-        let isIncomplete = matches.length > this.config.maxItems;
-        let limit = Math.min(this.config.maxItems, matches.length);
-        for (let n = 0; n < limit; ++n) {
-            items.push(this._toCompletionItem(matches[n]));
-        }
-        return {
-            isIncomplete: isIncomplete,
-            items: items
-        };
-    }
-    _toCompletionItem(s) {
-        let name = s.kind === 512 /* Namespace */ ? s.name : symbol_1.PhpSymbol.notFqn(s.name);
-        let item = lsp.CompletionItem.create(name);
-        item.insertText = s.name;
-        item.kind = symbolKindToLspSymbolKind(s.kind);
-        if (s.kind !== 512 /* Namespace */ && name !== s.name) {
-            item.detail = s.name;
-        }
-        if (s.doc && s.doc.description) {
-            item.documentation = s.doc.description;
-        }
-        return item;
-    }
-    _isNamespaceUseDeclaration(node) {
-        return node.phraseType === 124 /* NamespaceUseDeclaration */;
-    }
-    _isNamespaceUseClause(node) {
-        return node.phraseType === 122 /* NamespaceUseClause */;
-    }
-    _modifierToSymbolKind(token) {
-        if (!token) {
-            return 1 /* Class */ | 2 /* Interface */ | 512 /* Namespace */;
-        }
-        switch (token.tokenType) {
-            case 35 /* Function */:
-                return 64 /* Function */;
-            case 12 /* Const */:
-                return 8 /* Constant */;
-            default:
-                return 1 /* Class */ | 2 /* Interface */ | 512 /* Namespace */;
-        }
-    }
-    _isModifier(node) {
-        switch (node.tokenType) {
-            case 9 /* Class */:
-            case 35 /* Function */:
-            case 12 /* Const */:
-                return true;
-            default:
-                return false;
-        }
-    }
-}
-class NamespaceUseGroupClauseCompletion {
-    constructor(config, symbolStore) {
-        this.config = config;
-        this.symbolStore = symbolStore;
-    }
-    canSuggest(traverser) {
-        return traverser.ancestor(this._isNamespaceUseGroupClause) !== undefined;
-    }
-    completions(traverser, word) {
-        let items = [];
-        if (!word) {
-            return noCompletionResponse;
-        }
-        let nsUseGroupClause = traverser.ancestor(this._isNamespaceUseGroupClause);
-        let nsUseGroupClauseModifier = traverser.child(this._isModifier);
-        let nsUseDecl = traverser.ancestor(this._isNamespaceUseDeclaration);
-        let nsUseDeclModifier = traverser.child(this._isModifier);
-        let kind = this._modifierToSymbolKind(nsUseGroupClauseModifier || nsUseDeclModifier);
-        let prefix = '';
-        if (nsUseDeclModifier) {
-            traverser.parent();
-        }
-        if (traverser.child(this._isNamespaceName)) {
-            prefix = traverser.text.toLowerCase();
-        }
-        let pred = (x) => {
-            return (x.kind & kind) > 0 && !(x.modifiers & 4096 /* Use */) && (!prefix || x.name.toLowerCase().indexOf(prefix) === 0);
-        };
-        let matches = this.symbolStore.match(word, pred);
-        let isIncomplete = matches.length > this.config.maxItems;
-        let limit = Math.min(this.config.maxItems, matches.length);
-        for (let n = 0; n < limit; ++n) {
-            items.push(this._toCompletionItem(matches[n], matches[n].name.slice(prefix.length + 1))); //+1 for \
-        }
-        return {
-            isIncomplete: isIncomplete,
-            items: items
-        };
-    }
-    _toCompletionItem(s, insertText) {
-        let item = lsp.CompletionItem.create(symbol_1.PhpSymbol.notFqn(s.name));
-        item.insertText = insertText;
-        item.kind = symbolKindToLspSymbolKind(s.kind);
-        item.detail = s.name;
-        if (s.doc && s.doc.description) {
-            item.documentation = s.doc.description;
-        }
-        return item;
-    }
-    _isNamespaceUseGroupClause(node) {
-        return node.phraseType === 125 /* NamespaceUseGroupClause */;
-    }
-    _isNamespaceUseDeclaration(node) {
-        return node.phraseType === 124 /* NamespaceUseDeclaration */;
-    }
-    _isModifier(node) {
-        switch (node.tokenType) {
-            case 9 /* Class */:
-            case 35 /* Function */:
-            case 12 /* Const */:
-                return true;
-            default:
-                return false;
-        }
-    }
-    _isNamespaceName(node) {
-        return node.phraseType === 121 /* NamespaceName */;
-    }
-    _modifierToSymbolKind(modifier) {
-        if (!modifier) {
-            return 1 /* Class */;
-        }
-        switch (modifier.tokenType) {
-            case 35 /* Function */:
-                return 64 /* Function */;
-            case 12 /* Const */:
-                return 8 /* Constant */;
-            default:
-                return 1 /* Class */;
-        }
-    }
-}
-class DeclarationBodyCompletion {
-    constructor(config) {
-        this.config = config;
-    }
-    canSuggest(traverser) {
-        return parsedDocument_1.ParsedDocument.isPhrase(traverser.parent(), DeclarationBodyCompletion._phraseTypes) ||
-            (parsedDocument_1.ParsedDocument.isPhrase(traverser.node, [60 /* Error */]) && parsedDocument_1.ParsedDocument.isPhrase(traverser.parent(), DeclarationBodyCompletion._phraseTypes));
-    }
-    completions(traverser, word) {
-        return {
-            items: keywordCompletionItems(DeclarationBodyCompletion._keywords, word)
-        };
-    }
-}
-DeclarationBodyCompletion._phraseTypes = [
-    29 /* ClassDeclarationBody */, 104 /* InterfaceDeclarationBody */, 166 /* TraitDeclarationBody */,
-    61 /* ErrorClassMemberDeclaration */
-];
-DeclarationBodyCompletion._keywords = [
-    'var', 'public', 'private', 'protected', 'final', 'function', 'abstract', 'implements', 'extends'
-];
-class MethodDeclarationHeaderCompletion {
-    constructor(config, symbolStore) {
-        this.config = config;
-        this.symbolStore = symbolStore;
-    }
-    canSuggest(traverser) {
-        let nameResolver = traverser.nameResolver;
-        let thisSymbol = nameResolver.class;
-        return parsedDocument_1.ParsedDocument.isPhrase(traverser.parent(), [95 /* Identifier */]) &&
-            parsedDocument_1.ParsedDocument.isPhrase(traverser.parent(), [115 /* MethodDeclarationHeader */]) &&
-            thisSymbol !== undefined && thisSymbol.associated !== undefined && thisSymbol.associated.length > 0;
-    }
-    completions(traverser, word) {
-        let memberDecl = traverser.ancestor(this._isMethodDeclarationHeader);
-        let modifiers = symbolReader_1.SymbolReader.modifierListToSymbolModifier(traverser.child(this._isMemberModifierList));
-        if (modifiers & (4 /* Private */ | 16 /* Abstract */)) {
-            return noCompletionResponse;
-        }
-        modifiers &= (1 /* Public */ | 2 /* Protected */);
-        let nameResolver = traverser.nameResolver;
-        let classSymbol = nameResolver.class;
-        let existingMethods = symbol_1.PhpSymbol.filterChildren(classSymbol, this._isMethod);
-        let existingMethodNames = existingMethods.map(this._toName);
-        let fn = (x) => {
-            return x.kind === 32 /* Method */ &&
-                (!modifiers || (x.modifiers & modifiers) > 0) &&
-                !(x.modifiers & (8 /* Final */ | 4 /* Private */)) &&
-                existingMethodNames.indexOf(x.name) < 0 &&
-                util.ciStringContains(word, x.name);
-        };
-        let aggregate = new typeAggregate_1.TypeAggregate(this.symbolStore, classSymbol, true);
-        let matches = aggregate.members(2 /* Documented */, fn);
-        let isIncomplete = matches.length > this.config.maxItems;
-        let limit = Math.min(this.config.maxItems, matches.length);
-        let items = [];
-        for (let n = 0; n < limit; ++n) {
-            items.push(this._toCompletionItem(matches[n]));
-        }
-        return {
-            isIncomplete: isIncomplete,
-            items: items
-        };
-    }
-    _toCompletionItem(s) {
-        let params = symbol_1.PhpSymbol.filterChildren(s, this._isParameter);
-        let paramStrings = [];
-        for (let n = 0, l = params.length; n < l; ++n) {
-            paramStrings.push(this._parameterToString(params[n]));
-        }
-        let paramString = paramStrings.join(', ');
-        let escapedParamString = snippetEscape(paramString);
-        let insertText = `${s.name}(${escapedParamString})${snippetEscape(this._returnType(s))}\n{\n\t$0\n\\}`;
-        let item = {
-            kind: lsp.CompletionItemKind.Method,
-            label: s.name,
-            insertText: insertText,
-            insertTextFormat: lsp.InsertTextFormat.Snippet,
-            detail: s.scope
-        };
-        if (s.doc && s.doc.description) {
-            item.documentation = s.doc.description;
-        }
-        return item;
-    }
-    _returnType(s) {
-        if (s.type) {
-            return `: ${s.type}`;
-        }
-        else {
-            return '';
-        }
-    }
-    _parameterToString(s) {
-        let parts = [];
-        if (s.type) {
-            let typeName = typeString_1.TypeString.atomicClassArray(s.type).shift();
-            if (typeName) {
-                typeName = '\\' + typeName;
-            }
-            else {
-                typeName = s.type;
-            }
-            parts.push(typeName);
-        }
-        parts.push(s.name);
-        if (s.value) {
-            parts.push(`= ${s.value}`);
-        }
-        return parts.join(' ');
-    }
-    _isMethodDeclarationHeader(node) {
-        return node.phraseType === 115 /* MethodDeclarationHeader */;
-    }
-    _isMemberModifierList(node) {
-        return node.phraseType === 110 /* MemberModifierList */;
-    }
-    _isMethod(s) {
-        return s.kind === 32 /* Method */;
-    }
-    _toName(s) {
-        return s.name.toLowerCase();
-    }
-    _isParameter(s) {
-        return s.kind === 128 /* Parameter */;
-    }
-}
-const snippetEscapeRegex = /[$}\\]/g;
-function snippetEscape(text) {
-    return text.replace(snippetEscapeRegex, snippetEscapeReplacer);
-}
-function snippetEscapeReplacer(match, offset, subject) {
-    return '\\' + match;
-}
-=======
-/* Copyright (c) Ben Robert Mewburn
- * Licensed under the ISC Licence.
- */
-'use strict';
-Object.defineProperty(exports, "__esModule", { value: true });
-const symbol_1 = require("./symbol");
-const symbolReader_1 = require("./symbolReader");
-const typeString_1 = require("./typeString");
-const parsedDocument_1 = require("./parsedDocument");
-const parseTreeTraverser_1 = require("./parseTreeTraverser");
-const lsp = require("vscode-languageserver-types");
-const util = require("./util");
-const typeAggregate_1 = require("./typeAggregate");
-const useDeclarationHelper_1 = require("./useDeclarationHelper");
-const noCompletionResponse = {
-    items: [],
-    isIncomplete: false
-};
-function keywordCompletionItems(keywords, text) {
-    let kw;
-    let items = [];
-    for (let n = 0, l = keywords.length; n < l; ++n) {
-        kw = keywords[n];
-        if (util.ciStringContains(text, kw)) {
-            items.push({
-                label: kw,
-                kind: lsp.CompletionItemKind.Keyword
-            });
-        }
-    }
-    return items;
-}
-function createInsertText(s, nsName, namePhraseType) {
-    let insertText = s.name;
-    if (nsName && s.name.indexOf(nsName) === 0 && insertText.length > nsName.length + 1) {
-        insertText = insertText.slice(nsName.length + 1);
-        if (namePhraseType === 144 /* RelativeQualifiedName */) {
-            insertText = 'namespace\\' + insertText;
-        }
-    }
-    else if (nsName && namePhraseType !== 84 /* FullyQualifiedName */ && !(s.modifiers & 4096 /* Use */)) {
-        insertText = '\\' + insertText;
-    }
-    return insertText;
-}
-function symbolKindToLspSymbolKind(kind) {
-    switch (kind) {
-        case 1 /* Class */:
-            return lsp.CompletionItemKind.Class;
-        case 64 /* Function */:
-            return lsp.CompletionItemKind.Function;
-        case 8 /* Constant */:
-        case 1024 /* ClassConstant */:
-            return lsp.CompletionItemKind.Value;
-        case 2 /* Interface */:
-            return lsp.CompletionItemKind.Interface;
-        case 512 /* Namespace */:
-            return lsp.CompletionItemKind.Module;
-        default:
-            return lsp.SymbolKind.String;
-    }
-}
-function toMethodCompletionItem(s) {
-    let item = {
-        kind: lsp.CompletionItemKind.Method,
-        label: s.name,
-        detail: s.name + symbol_1.PhpSymbol.signatureString(s)
-    };
-    if (s.doc && s.doc.description) {
-        item.documentation = s.doc.description;
-    }
-    if (s.name.slice(0, 2) === '__') {
-        //sort magic methods last
-        item.sortText = 'zzz';
-    }
-    else {
-        //all items must have sortText for comparison to occur in vscode
-        item.sortText = item.label;
-    }
-    if (symbol_1.PhpSymbol.hasParameters(s)) {
-        item.insertText = item.label + '($0)';
-        item.insertTextFormat = lsp.InsertTextFormat.Snippet;
-        item.command = triggerParameterHintsCommand;
-    }
-    else {
-        item.insertText = item.label + '()';
-    }
-    return item;
-}
-function toClassConstantCompletionItem(s) {
-    let item = {
-        kind: lsp.CompletionItemKind.Value,
-        label: s.name,
-    };
-    if (s.doc && s.doc.description) {
-        item.documentation = s.doc.description;
-    }
-    if (s.value) {
-        item.detail = '= ' + s.value;
-    }
-    return item;
-}
-function toPropertyCompletionItem(s) {
-    let item = {
-        kind: lsp.CompletionItemKind.Property,
-        label: !(s.modifiers & 32 /* Static */) ? s.name.slice(1) : s.name,
-        detail: symbol_1.PhpSymbol.type(s)
-    };
-    if (s.doc && s.doc.description) {
-        item.documentation = s.doc.description;
-    }
-    return item;
-}
-const defaultCompletionOptions = {
-    maxItems: 100,
-    addUseDeclaration: true,
-    backslashPrefix: true
-};
-const triggerParameterHintsCommand = {
-    title: 'Trigger Parameter Hints',
-    command: 'editor.action.triggerParameterHints'
-};
-class CompletionProvider {
-    constructor(symbolStore, documentStore, refStore, config) {
-        this.symbolStore = symbolStore;
-        this.documentStore = documentStore;
-        this.refStore = refStore;
-        this._config = config ? config : CompletionProvider._defaultConfig;
-        this._strategies = [
-            new ClassTypeDesignatorCompletion(this._config, this.symbolStore),
-            new ScopedAccessCompletion(this._config, this.symbolStore),
-            new ObjectAccessCompletion(this._config, this.symbolStore),
-            new SimpleVariableCompletion(this._config, this.symbolStore),
-            new TypeDeclarationCompletion(this._config, this.symbolStore),
-            new ClassBaseClauseCompletion(this._config, this.symbolStore),
-            new InterfaceClauseCompletion(this._config, this.symbolStore),
-            new TraitUseClauseCompletion(this._config, this.symbolStore),
-            new NamespaceDefinitionCompletion(this._config, this.symbolStore),
-            new NamespaceUseClauseCompletion(this._config, this.symbolStore),
-            new NamespaceUseGroupClauseCompletion(this._config, this.symbolStore),
-            new MethodDeclarationHeaderCompletion(this._config, this.symbolStore),
-            new DeclarationBodyCompletion(this._config),
-            new NameCompletion(this._config, this.symbolStore)
-        ];
-    }
-    set config(config) {
-        this._config = config;
-        for (let n = 0, l = this._strategies.length; n < l; ++n) {
-            this._strategies[n].config = config;
-        }
-    }
-    provideCompletions(uri, position) {
-        let doc = this.documentStore.find(uri);
-        let table = this.symbolStore.getSymbolTable(uri);
-        let refTable = this.refStore.getReferenceTable(uri);
-        if (!doc || !table || !refTable) {
-            return noCompletionResponse;
-        }
-        let traverser = new parseTreeTraverser_1.ParseTreeTraverser(doc, table, refTable);
-        traverser.position(position);
-        //return early if not in <?php ?>
-        let t = traverser.node;
-        if (!t || t.tokenType === 81 /* Text */) {
-            return noCompletionResponse;
-        }
-        let offset = doc.offsetAtPosition(position);
-        let word = doc.wordAtOffset(offset);
-        let strategy = null;
-        for (let n = 0, l = this._strategies.length; n < l; ++n) {
-            if (this._strategies[n].canSuggest(traverser.clone())) {
-                strategy = this._strategies[n];
-                break;
-            }
-        }
-        return strategy ? strategy.completions(traverser, word, doc.lineSubstring(offset)) : noCompletionResponse;
-    }
-}
-CompletionProvider._defaultConfig = defaultCompletionOptions;
-exports.CompletionProvider = CompletionProvider;
-class AbstractNameCompletion {
-    constructor(config, symbolStore) {
-        this.config = config;
-        this.symbolStore = symbolStore;
-    }
-    completions(traverser, word, lineSubstring) {
-        let items = [];
-        let namePhrase = traverser.clone().ancestor(this._isNamePhrase);
-        let nameResolver = traverser.nameResolver;
-        if (!word || !namePhrase) {
-            return noCompletionResponse;
-        }
-        let pred = this._symbolFilter;
-        if (namePhrase && namePhrase.phraseType === 144 /* RelativeQualifiedName */) {
-            //symbols share current namespace
-            word = word.slice(10); //namespace\
-            let ns = nameResolver.namespaceName;
-            let sf = this._symbolFilter;
-            pred = (x) => {
-                return sf(x) && x.name.indexOf(ns) === 0;
-            };
-        }
-        let matches = this.symbolStore.match(word, pred);
-        if (namePhrase && namePhrase.phraseType === 141 /* QualifiedName */) {
-            //keywords and imports
-            Array.prototype.push.apply(items, keywordCompletionItems(this._getKeywords(traverser.clone()), word));
-            let imports = this._importedSymbols(nameResolver.rules, pred, word);
-            matches = this._mergeSymbols(matches, imports);
-        }
-        let limit = Math.min(matches.length, this.config.maxItems - items.length);
-        let isIncomplete = matches.length > this.config.maxItems - items.length;
-        let useDeclarationHelper = new useDeclarationHelper_1.UseDeclarationHelper(traverser.document, traverser.symbolTable, traverser.range.start);
-        for (let n = 0; n < limit; ++n) {
-            items.push(this._toCompletionItem(matches[n], nameResolver.namespaceName, namePhrase.phraseType, useDeclarationHelper));
-        }
-        return {
-            items: items,
-            isIncomplete: isIncomplete
-        };
-    }
-    _importedSymbols(rules, pred, text) {
-        let filteredRules = [];
-        let r;
-        for (let n = 0, l = rules.length; n < l; ++n) {
-            r = rules[n];
-            if (r.associated && r.associated.length > 0 && util.ciStringContains(text, r.name)) {
-                filteredRules.push(r);
-            }
-        }
-        //lookup associated symbol
-        let s;
-        let merged;
-        let imported = [];
-        for (let n = 0, l = filteredRules.length; n < l; ++n) {
-            r = filteredRules[n];
-            s = this.symbolStore.find(r.associated[0].name, pred).shift();
-            if (s) {
-                merged = symbol_1.PhpSymbol.clone(s);
-                merged.associated = r.associated;
-                merged.modifiers |= 4096 /* Use */;
-                merged.name = r.name;
-                imported.push(merged);
-            }
-        }
-        return imported;
-    }
-    _toCompletionItem(s, namespaceName, namePhraseType, useDeclarationHelper) {
-        let item = {
-            kind: lsp.CompletionItemKind.Class,
-            label: symbol_1.PhpSymbol.notFqn(s.name),
-        };
-        this._setInsertText(item, s, namespaceName, namePhraseType, useDeclarationHelper);
-        if (s.doc && s.doc.description) {
-            item.documentation = s.doc.description;
-        }
-        switch (s.kind) {
-            case 2 /* Interface */:
-                item.kind = lsp.CompletionItemKind.Interface;
-            //fall though
-            case 1 /* Class */:
-            case 4 /* Trait */:
-                if ((s.modifiers & 4096 /* Use */) > 0 && s.associated && s.associated.length) {
-                    item.detail = s.associated[0].name;
-                }
-                else {
-                    item.detail = s.name;
-                }
-                break;
-            case 8 /* Constant */:
-                item.kind = lsp.CompletionItemKind.Value;
-                if (s.value) {
-                    item.detail = s.value;
-                }
-                break;
-            case 64 /* Function */:
-                item.kind = lsp.CompletionItemKind.Function;
-                item.detail = s.name + symbol_1.PhpSymbol.signatureString(s);
-                if (symbol_1.PhpSymbol.hasParameters(s)) {
-                    item.insertText += '($0)';
-                    item.insertTextFormat = lsp.InsertTextFormat.Snippet;
-                    item.command = triggerParameterHintsCommand;
-                }
-                else {
-                    item.insertText += '()';
-                }
-                break;
-            case 512 /* Namespace */:
-                return {
-                    label: s.name,
-                    kind: lsp.CompletionItemKind.Module
-                };
-            default:
-                throw new Error('Invalid Argument');
-        }
-        return item;
-    }
-    _setInsertText(item, s, namespaceName, namePhraseType, useDeclarationHelper) {
-        const kindMask = 8 /* Constant */ | 64 /* Function */;
-        let notFqn = symbol_1.PhpSymbol.notFqn(s.name);
-        if ((s.modifiers & 4096 /* Use */) > 0 ||
-            (s.kind === 8 /* Constant */ && this._isMagicConstant(s.name)) ||
-            ((s.kind & kindMask) > 0 && notFqn === s.name && (!this.config.backslashPrefix || !namespaceName))) {
-            item.insertText = s.name;
-        }
-        else if (this.config.addUseDeclaration && notFqn !== s.name && !useDeclarationHelper.findUseSymbolByName(notFqn) && namespaceName !== symbol_1.PhpSymbol.namespace(s.name)) {
-            item.insertText = notFqn;
-            item.additionalTextEdits = [useDeclarationHelper.insertDeclarationTextEdit(s)];
-        }
-        else if (namespaceName && s.name.indexOf(namespaceName) === 0 && s.name.length > namespaceName.length + 1) {
-            item.insertText = s.name.slice(namespaceName.length + 1);
-            if (namePhraseType === 144 /* RelativeQualifiedName */) {
-                item.insertText = 'namespace\\' + item.insertText;
-            }
-        }
-        else if (namespaceName && namePhraseType !== 84 /* FullyQualifiedName */ && (!(s.kind & kindMask) || this.config.backslashPrefix)) {
-            item.insertText = '\\' + s.name;
-        }
-        else {
-            item.insertText = s.name;
-        }
-        return item;
-    }
-    _isMagicConstant(text) {
-        switch (text) {
-            case '__DIR__':
-            case '__FILE__':
-            case '__CLASS__':
-            case '__LINE__':
-            case '__FUNCTION__':
-            case '__TRAIT__':
-            case '__METHOD__':
-            case '__NAMESPACE__':
-                return true;
-            default:
-                return false;
-        }
-    }
-    _isNamePhrase(node) {
-        switch (node.phraseType) {
-            case 141 /* QualifiedName */:
-            case 84 /* FullyQualifiedName */:
-            case 144 /* RelativeQualifiedName */:
-                return true;
-            default:
-                return false;
-        }
-    }
-    _mergeSymbols(matches, imports) {
-        let merged = imports.slice(0);
-        let map = {};
-        let imported;
-        let s;
-        for (let n = 0, l = imports.length; n < l; ++n) {
-            imported = imports[n];
-            if (imported.associated && imported.associated.length) {
-                map[imported.associated[0].name] = imported;
-            }
-        }
-        for (let n = 0, l = matches.length; n < l; ++n) {
-            s = matches[n];
-            imported = map[s.name];
-            if (!imported) {
-                merged.push(s);
-            }
-        }
-        return merged;
-    }
-}
-class ClassTypeDesignatorCompletion extends AbstractNameCompletion {
-    canSuggest(traverser) {
-        return parsedDocument_1.ParsedDocument.isPhrase(traverser.parent(), [121 /* NamespaceName */]) &&
-            parsedDocument_1.ParsedDocument.isPhrase(traverser.parent(), [84 /* FullyQualifiedName */, 141 /* QualifiedName */, 144 /* RelativeQualifiedName */]) &&
-            parsedDocument_1.ParsedDocument.isPhrase(traverser.parent(), [34 /* ClassTypeDesignator */]);
-    }
-    _symbolFilter(s) {
-        return s.kind === 1 /* Class */ &&
-            !(s.modifiers & (512 /* Anonymous */ | 16 /* Abstract */));
-    }
-    _getKeywords(traverser) {
-        if (traverser.ancestor(this._isQualifiedName)) {
-            return ClassTypeDesignatorCompletion._keywords;
-        }
-        return [];
-    }
-    _toCompletionItem(s, namespaceName, namePhraseType, useDeclarationHelper) {
-        let item = super._toCompletionItem(s, namespaceName, namePhraseType, useDeclarationHelper);
-        let aggregate = new typeAggregate_1.TypeAggregate(this.symbolStore, s);
-        let constructor = aggregate.firstMember(this._isConstructor);
-        item.kind = lsp.CompletionItemKind.Constructor;
-        if (constructor && symbol_1.PhpSymbol.hasParameters(constructor)) {
-            item.insertText += '($0)';
-            item.insertTextFormat = lsp.InsertTextFormat.Snippet;
-            item.command = triggerParameterHintsCommand;
-        }
-        return item;
-    }
-    _isConstructor(s) {
-        return s.kind === 2048 /* Constructor */;
-    }
-    _isQualifiedName(node) {
-        return node.phraseType === 141 /* QualifiedName */;
-    }
-}
-ClassTypeDesignatorCompletion._keywords = [
-    'class', 'static', 'namespace'
-];
-class SimpleVariableCompletion {
-    constructor(config, symbolStore) {
-        this.config = config;
-        this.symbolStore = symbolStore;
-    }
-    canSuggest(traverser) {
-        return parsedDocument_1.ParsedDocument.isToken(traverser.node, [90 /* Dollar */, 84 /* VariableName */]) &&
-            parsedDocument_1.ParsedDocument.isPhrase(traverser.parent(), [156 /* SimpleVariable */]);
-    }
-    completions(traverser, word, lineSubstring) {
-        if (!word) {
-            return noCompletionResponse;
-        }
-        let scope = traverser.scope;
-        let symbolMask = 256 /* Variable */ | 128 /* Parameter */;
-        let varSymbols = symbol_1.PhpSymbol.filterChildren(scope, (x) => {
-            return (x.kind & symbolMask) > 0 && x.name.indexOf(word) === 0;
-        });
-        //also suggest built in globals vars
-        Array.prototype.push.apply(varSymbols, this.symbolStore.match(word, this._isBuiltInGlobalVar));
-        let limit = Math.min(varSymbols.length, this.config.maxItems);
-        let isIncomplete = varSymbols.length > this.config.maxItems;
-        let items = [];
-        let refScope = traverser.refTable.scopeAtPosition(scope.location.range.start);
-        let varTable = this._varTypeMap(refScope);
-        for (let n = 0; n < limit; ++n) {
-            items.push(this._toVariableCompletionItem(varSymbols[n], varTable));
-        }
-        return {
-            items: items,
-            isIncomplete: isIncomplete
-        };
-    }
-    _toVariableCompletionItem(s, varTable) {
-        let item = {
-            label: s.name,
-            kind: lsp.CompletionItemKind.Variable,
-            detail: varTable[s.name] ? varTable[s.name] : ''
-        };
-        if (s.doc && s.doc.description) {
-            item.documentation = s.doc.description;
-        }
-        return item;
-    }
-    _varTypeMap(s) {
-        let map = {};
-        if (!s || !s.children) {
-            return {};
-        }
-        let ref;
-        for (let n = 0, l = s.children.length; n < l; ++n) {
-            ref = s.children[n];
-            if (ref.kind === 256 /* Variable */ || ref.kind === 128 /* Parameter */) {
-                map[ref.name] = typeString_1.TypeString.merge(map[ref.name], ref.type);
-            }
-        }
-        return map;
-    }
-    _isBuiltInGlobalVar(s) {
-        return s.kind === 256 /* Variable */ && !s.location;
-    }
-}
-class NameCompletion extends AbstractNameCompletion {
-    canSuggest(traverser) {
-        return parsedDocument_1.ParsedDocument.isPhrase(traverser.parent(), [121 /* NamespaceName */]) &&
-            traverser.ancestor(this._isNamePhrase) !== null;
-    }
-    completions(traverser, word, lineSubstring) {
-        //<?php (no trailing space) is considered short tag open and then name token
-        //dont suggest in this context
-        if (lineSubstring.slice(-3) === '<?p' ||
-            lineSubstring.slice(-4) === '<?ph' ||
-            lineSubstring.slice(-5) === '<?php') {
-            return NameCompletion._openTagCompletion;
-        }
-        //this strategy may get called during parse errors on class/interface declaration
-        //when wanting to use extends/implements.
-        //suppress name suggestions in this case
-        if (lineSubstring.match(NameCompletion._extendsOrImplementsRegexRegex)) {
-            return lsp.CompletionList.create([
-                { kind: lsp.CompletionItemKind.Keyword, label: 'extends' },
-                { kind: lsp.CompletionItemKind.Keyword, label: 'implements' }
-            ]);
-        }
-        if (lineSubstring.match(NameCompletion._implementsRegex)) {
-            return lsp.CompletionList.create([{ kind: lsp.CompletionItemKind.Keyword, label: 'implements' }]);
-        }
-        return super.completions(traverser, word, lineSubstring);
-    }
-    _getKeywords(traverser) {
-        let kw = [];
-        Array.prototype.push.apply(kw, NameCompletion._expressionKeywords);
-        Array.prototype.push.apply(kw, NameCompletion._statementKeywords);
-        return kw;
-    }
-    _symbolFilter(s) {
-        return (s.kind & (1 /* Class */ | 64 /* Function */ | 8 /* Constant */)) > 0 &&
-            !(s.modifiers & 512 /* Anonymous */);
-    }
-}
-NameCompletion._statementKeywords = [
-    '__halt_compiler',
-    'abstract',
-    'break',
-    'case',
-    'catch',
-    'class',
-    'const',
-    'continue',
-    'declare',
-    'default',
-    'die',
-    'do',
-    'echo',
-    'else',
-    'elseif',
-    'enddeclare',
-    'endfor',
-    'endforeach',
-    'endif',
-    'endswitch',
-    'endwhile',
-    'final',
-    'finally',
-    'for',
-    'foreach',
-    'function',
-    'global',
-    'goto',
-    'if',
-    'interface',
-    'list',
-    'namespace',
-    'return',
-    'static',
-    'switch',
-    'throw',
-    'trait',
-    'try',
-    'unset',
-    'use',
-    'while'
-];
-NameCompletion._expressionKeywords = [
-    'array',
-    'clone',
-    'empty',
-    'eval',
-    'exit',
-    'function',
-    'include',
-    'include_once',
-    'isset',
-    'new',
-    'parent',
-    'print',
-    'require',
-    'require_once',
-    'static',
-    'yield',
-    'as',
-    'self'
-];
-NameCompletion._openTagCompletion = {
-    isIncomplete: false,
-    items: [{
-            kind: lsp.CompletionItemKind.Keyword,
-            label: '<?php',
-            insertText: 'php'
-        }]
-};
-NameCompletion._extendsOrImplementsRegexRegex = /\b(?:class|interface)\s+[a-zA-Z_\x80-\xff][a-zA-Z0-9_\x80-\xff]*\s+[a-z]+$/;
-NameCompletion._implementsRegex = /\bclass\s+[a-zA-Z_\x80-\xff][a-zA-Z0-9_\x80-\xff]*(?:\s+extends\s+[a-zA-Z_\x80-\xff][a-zA-Z0-9_\x80-\xff]*)?\s+[a-z]+$/;
-class MemberAccessCompletion {
-    constructor(config, symbolStore) {
-        this.config = config;
-        this.symbolStore = symbolStore;
-    }
-    completions(traverser, word) {
-        let scopedAccessExpr = traverser.ancestor(this._isMemberAccessExpr);
-        let scopePhrase = traverser.nthChild(0);
-        let type = this._resolveType(traverser);
-        let typeNames = typeString_1.TypeString.atomicClassArray(type);
-        if (!typeNames.length) {
-            return noCompletionResponse;
-        }
-        let nameResolver = traverser.nameResolver;
-        let classAggregateType = typeAggregate_1.TypeAggregate.create(this.symbolStore, nameResolver.className);
-        let typeName;
-        let fn;
-        let typeAggregate;
-        let symbols = [];
-        for (let n = 0, l = typeNames.length; n < l; ++n) {
-            typeName = typeNames[n];
-            if (classAggregateType && classAggregateType.name.toLowerCase() === typeName.toLowerCase()) {
-                typeAggregate = classAggregateType;
-            }
-            else {
-                typeAggregate = typeAggregate_1.TypeAggregate.create(this.symbolStore, typeName);
-            }
-            if (!typeAggregate) {
-                continue;
-            }
-            fn = this._createMemberPredicate(typeName, word, classAggregateType);
-            Array.prototype.push.apply(symbols, typeAggregate.members(2 /* Documented */, fn));
-        }
-        symbols = Array.from(new Set(symbols)); //unique
-        let isIncomplete = symbols.length > this.config.maxItems;
-        let limit = Math.min(symbols.length, this.config.maxItems);
-        let items = [];
-        for (let n = 0; n < limit; ++n) {
-            items.push(this._toCompletionItem(symbols[n]));
-        }
-        return {
-            isIncomplete: isIncomplete,
-            items: items
-        };
-    }
-    _resolveType(traverser) {
-        //assumed that traverser is on the member scope node
-        let node;
-        let arrayDereference = 0;
-        let ref;
-        while (true) {
-            node = traverser.node;
-            switch (node.phraseType) {
-                case 84 /* FullyQualifiedName */:
-                case 144 /* RelativeQualifiedName */:
-                case 141 /* QualifiedName */:
-                case 156 /* SimpleVariable */:
-                case 145 /* RelativeScope */:
-                    ref = traverser.reference;
-                    break;
-                case 112 /* MethodCallExpression */:
-                case 136 /* PropertyAccessExpression */:
-                case 150 /* ScopedCallExpression */:
-                case 152 /* ScopedPropertyAccessExpression */:
-                case 24 /* ClassConstantAccessExpression */:
-                    if (traverser.child(this._isMemberName)) {
-                        ref = traverser.reference;
-                    }
-                    break;
-                case 56 /* EncapsulatedExpression */:
-                    if (traverser.child(parsedDocument_1.ParsedDocument.isPhrase)) {
-                        continue;
-                    }
-                    break;
-                case 128 /* ObjectCreationExpression */:
-                    if (traverser.child(this._isClassTypeDesignator) && traverser.child(parsedDocument_1.ParsedDocument.isNamePhrase)) {
-                        ref = traverser.reference;
-                    }
-                    break;
-                case 155 /* SimpleAssignmentExpression */:
-                case 16 /* ByRefAssignmentExpression */:
-                    if (traverser.nthChild(0)) {
-                        continue;
-                    }
-                    break;
-                case 85 /* FunctionCallExpression */:
-                    if (traverser.nthChild(0)) {
-                        ref = traverser.reference;
-                    }
-                    break;
-                case 160 /* SubscriptExpression */:
-                    if (traverser.nthChild(0)) {
-                        arrayDereference++;
-                        continue;
-                    }
-                    break;
-                default:
-                    break;
-            }
-            break;
-        }
-        if (!ref) {
-            return '';
-        }
-        let type = this.symbolStore.referenceToTypeString(ref);
-        while (arrayDereference--) {
-            type = typeString_1.TypeString.arrayDereference(type);
-        }
-        return type;
-    }
-    _isMemberAccessExpr(node) {
-        switch (node.phraseType) {
-            case 150 /* ScopedCallExpression */:
-            case 65 /* ErrorScopedAccessExpression */:
-            case 24 /* ClassConstantAccessExpression */:
-            case 152 /* ScopedPropertyAccessExpression */:
-            case 136 /* PropertyAccessExpression */:
-            case 112 /* MethodCallExpression */:
-                return true;
-            default:
-                return false;
-        }
-    }
-    _toCompletionItem(s) {
-        switch (s.kind) {
-            case 1024 /* ClassConstant */:
-                return toClassConstantCompletionItem(s);
-            case 32 /* Method */:
-                return toMethodCompletionItem(s);
-            case 16 /* Property */:
-                return toPropertyCompletionItem(s);
-            default:
-                throw Error('Invalid Argument');
-        }
-    }
-    _isMemberName(node) {
-        return node.phraseType === 111 /* MemberName */ || node.phraseType === 151 /* ScopedMemberName */;
-    }
-    _isClassTypeDesignator(node) {
-        return node.phraseType === 34 /* ClassTypeDesignator */;
-    }
-}
-class ScopedAccessCompletion extends MemberAccessCompletion {
-    canSuggest(traverser) {
-        const scopedAccessPhrases = [
-            150 /* ScopedCallExpression */,
-            65 /* ErrorScopedAccessExpression */,
-            24 /* ClassConstantAccessExpression */,
-            152 /* ScopedPropertyAccessExpression */
-        ];
-        if (parsedDocument_1.ParsedDocument.isToken(traverser.node, [133 /* ColonColon */])) {
-            return parsedDocument_1.ParsedDocument.isPhrase(traverser.parent(), scopedAccessPhrases);
-        }
-        if (parsedDocument_1.ParsedDocument.isToken(traverser.node, [84 /* VariableName */])) {
-            return parsedDocument_1.ParsedDocument.isPhrase(traverser.parent(), [151 /* ScopedMemberName */]);
-        }
-        if (parsedDocument_1.ParsedDocument.isToken(traverser.node, [90 /* Dollar */])) {
-            return parsedDocument_1.ParsedDocument.isPhrase(traverser.parent(), [156 /* SimpleVariable */]) &&
-                parsedDocument_1.ParsedDocument.isPhrase(traverser.parent(), [151 /* ScopedMemberName */]);
-        }
-        return parsedDocument_1.ParsedDocument.isPhrase(traverser.parent(), [95 /* Identifier */]) &&
-            parsedDocument_1.ParsedDocument.isPhrase(traverser.parent(), [151 /* ScopedMemberName */]);
-    }
-    _createMemberPredicate(scopeName, word, classContext) {
-        if (classContext && scopeName.toLowerCase() === classContext.name.toLowerCase()) {
-            //public, protected, private
-            return (x) => {
-                return (x.modifiers & 32 /* Static */) > 0 && util.ciStringContains(word, x.name);
-            };
-        }
-        else if (classContext && classContext.isBaseClass(scopeName)) {
-            //public, protected
-            //looking for non static here as well to handle parent keyword
-            return (x) => {
-                return !(x.modifiers & 4 /* Private */) && util.ciStringContains(word, x.name);
-            };
-        }
-        else if (classContext && classContext.isAssociated(scopeName)) {
-            //public, protected
-            return (x) => {
-                return (x.modifiers & 32 /* Static */) > 0 &&
-                    !(x.modifiers & 4 /* Private */) &&
-                    util.ciStringContains(word, x.name);
-            };
-        }
-        else {
-            //public
-            const mask = 32 /* Static */ | 1 /* Public */;
-            return (x) => {
-                return (x.modifiers & mask) === mask && util.ciStringContains(word, x.name);
-            };
-        }
-    }
-}
-class ObjectAccessCompletion extends MemberAccessCompletion {
-    canSuggest(traverser) {
-        if (parsedDocument_1.ParsedDocument.isToken(traverser.node, [115 /* Arrow */])) {
-            return parsedDocument_1.ParsedDocument.isPhrase(traverser.parent(), [136 /* PropertyAccessExpression */, 112 /* MethodCallExpression */]);
-        }
-        return parsedDocument_1.ParsedDocument.isPhrase(traverser.parent(), [111 /* MemberName */]);
-    }
-    _createMemberPredicate(scopeName, word, classContext) {
-        //php allows static methods to be accessed with ->
-        if (classContext && scopeName.toLowerCase() === classContext.name.toLowerCase()) {
-            //public, protected, private
-            return (x) => {
-                return util.ciStringContains(word, x.name);
-            };
-        }
-        else if (classContext && classContext.isAssociated(scopeName)) {
-            //public, protected
-            const mask = 4 /* Private */;
-            return (x) => {
-                return !(x.modifiers & mask) && util.ciStringContains(word, x.name);
-            };
-        }
-        else {
-            //public
-            const mask = 2 /* Protected */ | 4 /* Private */;
-            return (x) => {
-                return !(x.modifiers & mask) && util.ciStringContains(word, x.name);
-            };
-        }
-    }
-}
-class TypeDeclarationCompletion extends AbstractNameCompletion {
-    canSuggest(traverser) {
-        return parsedDocument_1.ParsedDocument.isToken(traverser.node, [83 /* Name */, 147 /* Backslash */, 3 /* Array */, 6 /* Callable */]) &&
-            traverser.ancestor(this._isTypeDeclaration) !== undefined;
-    }
-    _getKeywords(traverser) {
-        return TypeDeclarationCompletion._keywords;
-    }
-    _symbolFilter(s) {
-        return (s.kind & (1 /* Class */ | 2 /* Interface */)) > 0;
-    }
-    _isTypeDeclaration(node) {
-        return node.phraseType === 173 /* TypeDeclaration */;
-    }
-}
-TypeDeclarationCompletion._keywords = [
-    'self', 'array', 'callable', 'bool', 'float', 'int', 'string'
-];
-class ClassBaseClauseCompletion extends AbstractNameCompletion {
-    canSuggest(traverser) {
-        return traverser.ancestor(this._isClassBaseClause) !== undefined;
-    }
-    _getKeywords(traverser) {
-        return [];
-    }
-    _symbolFilter(s) {
-        return s.kind === 1 /* Class */ && !(s.modifiers & 8 /* Final */);
-    }
-    _isClassBaseClause(node) {
-        return node.phraseType === 23 /* ClassBaseClause */;
-    }
-}
-class InterfaceClauseCompletion extends AbstractNameCompletion {
-    canSuggest(traverser) {
-        return traverser.ancestor(this._isInterfaceClause) !== undefined;
-    }
-    _getKeywords(traverser) {
-        return [];
-    }
-    _symbolFilter(s) {
-        return s.kind === 2 /* Interface */;
-    }
-    _isInterfaceClause(node) {
-        return node.phraseType === 31 /* ClassInterfaceClause */ ||
-            node.phraseType === 102 /* InterfaceBaseClause */;
-    }
-}
-class TraitUseClauseCompletion extends AbstractNameCompletion {
-    canSuggest(traverser) {
-        return traverser.ancestor(this._isNamePhrase) &&
-            parsedDocument_1.ParsedDocument.isPhrase(traverser.parent(), [142 /* QualifiedNameList */]) &&
-            parsedDocument_1.ParsedDocument.isPhrase(traverser.parent(), [170 /* TraitUseClause */]);
-    }
-    _getKeywords(traverser) {
-        return [];
-    }
-    _symbolFilter(s) {
-        return s.kind === 4 /* Trait */;
-    }
-}
-class NamespaceDefinitionCompletion {
-    constructor(config, symbolStore) {
-        this.config = config;
-        this.symbolStore = symbolStore;
-    }
-    canSuggest(traverser) {
-        return traverser.ancestor(this._isNamespaceDefinition) !== undefined;
-    }
-    completions(traverser, word) {
-        let items = [];
-        let matches = symbol_1.PhpSymbol.unique(this.symbolStore.match(word, this._symbolFilter));
-        let limit = Math.min(matches.length, this.config.maxItems);
-        let isIncomplete = matches.length > this.config.maxItems;
-        for (let n = 0; n < limit; ++n) {
-            items.push(this._toNamespaceCompletionItem(matches[n]));
-        }
-        return {
-            items: items,
-            isIncomplete: isIncomplete
-        };
-    }
-    _toNamespaceCompletionItem(s) {
-        return {
-            label: s.name,
-            kind: lsp.CompletionItemKind.Module
-        };
-    }
-    _symbolFilter(s) {
-        return s.kind === 512 /* Namespace */;
-    }
-    _isNamespaceDefinition(node) {
-        return node.phraseType === 120 /* NamespaceDefinition */;
-    }
-}
-class NamespaceUseClauseCompletion {
-    constructor(config, symbolStore) {
-        this.config = config;
-        this.symbolStore = symbolStore;
-    }
-    canSuggest(traverser) {
-        return traverser.ancestor(this._isNamespaceUseClause) !== undefined;
-    }
-    completions(traverser, word) {
-        let items = [];
-        let namespaceUseDecl = traverser.ancestor(this._isNamespaceUseDeclaration);
-        if (!word) {
-            return noCompletionResponse;
-        }
-        let kind = this._modifierToSymbolKind(traverser.child(this._isModifier));
-        let pred = (x) => {
-            return (x.kind & kind) > 0 && !(x.modifiers & 4096 /* Use */);
-        };
-        let matches = symbol_1.PhpSymbol.unique(this.symbolStore.match(word, pred));
-        let isIncomplete = matches.length > this.config.maxItems;
-        let limit = Math.min(this.config.maxItems, matches.length);
-        for (let n = 0; n < limit; ++n) {
-            items.push(this._toCompletionItem(matches[n]));
-        }
-        return {
-            isIncomplete: isIncomplete,
-            items: items
-        };
-    }
-    _toCompletionItem(s) {
-        let name = s.kind === 512 /* Namespace */ ? s.name : symbol_1.PhpSymbol.notFqn(s.name);
-        let item = lsp.CompletionItem.create(name);
-        item.insertText = s.name;
-        item.kind = symbolKindToLspSymbolKind(s.kind);
-        if (s.kind !== 512 /* Namespace */ && name !== s.name) {
-            item.detail = s.name;
-        }
-        if (s.doc && s.doc.description) {
-            item.documentation = s.doc.description;
-        }
-        return item;
-    }
-    _isNamespaceUseDeclaration(node) {
-        return node.phraseType === 124 /* NamespaceUseDeclaration */;
-    }
-    _isNamespaceUseClause(node) {
-        return node.phraseType === 122 /* NamespaceUseClause */;
-    }
-    _modifierToSymbolKind(token) {
-        if (!token) {
-            return 1 /* Class */ | 2 /* Interface */ | 512 /* Namespace */;
-        }
-        switch (token.tokenType) {
-            case 35 /* Function */:
-                return 64 /* Function */;
-            case 12 /* Const */:
-                return 8 /* Constant */;
-            default:
-                return 1 /* Class */ | 2 /* Interface */ | 512 /* Namespace */;
-        }
-    }
-    _isModifier(node) {
-        switch (node.tokenType) {
-            case 9 /* Class */:
-            case 35 /* Function */:
-            case 12 /* Const */:
-                return true;
-            default:
-                return false;
-        }
-    }
-}
-class NamespaceUseGroupClauseCompletion {
-    constructor(config, symbolStore) {
-        this.config = config;
-        this.symbolStore = symbolStore;
-    }
-    canSuggest(traverser) {
-        return traverser.ancestor(this._isNamespaceUseGroupClause) !== undefined;
-    }
-    completions(traverser, word) {
-        let items = [];
-        if (!word) {
-            return noCompletionResponse;
-        }
-        let nsUseGroupClause = traverser.ancestor(this._isNamespaceUseGroupClause);
-        let nsUseGroupClauseModifier = traverser.child(this._isModifier);
-        let nsUseDecl = traverser.ancestor(this._isNamespaceUseDeclaration);
-        let nsUseDeclModifier = traverser.child(this._isModifier);
-        let kind = this._modifierToSymbolKind(nsUseGroupClauseModifier || nsUseDeclModifier);
-        let prefix = '';
-        if (nsUseDeclModifier) {
-            traverser.parent();
-        }
-        if (traverser.child(this._isNamespaceName)) {
-            prefix = traverser.text.toLowerCase();
-        }
-        let pred = (x) => {
-            return (x.kind & kind) > 0 && !(x.modifiers & 4096 /* Use */) && (!prefix || x.name.toLowerCase().indexOf(prefix) === 0);
-        };
-        let matches = this.symbolStore.match(word, pred);
-        let isIncomplete = matches.length > this.config.maxItems;
-        let limit = Math.min(this.config.maxItems, matches.length);
-        for (let n = 0; n < limit; ++n) {
-            items.push(this._toCompletionItem(matches[n], matches[n].name.slice(prefix.length + 1))); //+1 for \
-        }
-        return {
-            isIncomplete: isIncomplete,
-            items: items
-        };
-    }
-    _toCompletionItem(s, insertText) {
-        let item = lsp.CompletionItem.create(symbol_1.PhpSymbol.notFqn(s.name));
-        item.insertText = insertText;
-        item.kind = symbolKindToLspSymbolKind(s.kind);
-        item.detail = s.name;
-        if (s.doc && s.doc.description) {
-            item.documentation = s.doc.description;
-        }
-        return item;
-    }
-    _isNamespaceUseGroupClause(node) {
-        return node.phraseType === 125 /* NamespaceUseGroupClause */;
-    }
-    _isNamespaceUseDeclaration(node) {
-        return node.phraseType === 124 /* NamespaceUseDeclaration */;
-    }
-    _isModifier(node) {
-        switch (node.tokenType) {
-            case 9 /* Class */:
-            case 35 /* Function */:
-            case 12 /* Const */:
-                return true;
-            default:
-                return false;
-        }
-    }
-    _isNamespaceName(node) {
-        return node.phraseType === 121 /* NamespaceName */;
-    }
-    _modifierToSymbolKind(modifier) {
-        if (!modifier) {
-            return 1 /* Class */;
-        }
-        switch (modifier.tokenType) {
-            case 35 /* Function */:
-                return 64 /* Function */;
-            case 12 /* Const */:
-                return 8 /* Constant */;
-            default:
-                return 1 /* Class */;
-        }
-    }
-}
-class DeclarationBodyCompletion {
-    constructor(config) {
-        this.config = config;
-    }
-    canSuggest(traverser) {
-        return parsedDocument_1.ParsedDocument.isPhrase(traverser.parent(), DeclarationBodyCompletion._phraseTypes) ||
-            (parsedDocument_1.ParsedDocument.isPhrase(traverser.node, [60 /* Error */]) && parsedDocument_1.ParsedDocument.isPhrase(traverser.parent(), DeclarationBodyCompletion._phraseTypes));
-    }
-    completions(traverser, word) {
-        return {
-            items: keywordCompletionItems(DeclarationBodyCompletion._keywords, word)
-        };
-    }
-}
-DeclarationBodyCompletion._phraseTypes = [
-    29 /* ClassDeclarationBody */, 104 /* InterfaceDeclarationBody */, 166 /* TraitDeclarationBody */,
-    61 /* ErrorClassMemberDeclaration */
-];
-DeclarationBodyCompletion._keywords = [
-    'var', 'public', 'private', 'protected', 'final', 'function', 'abstract', 'implements', 'extends'
-];
-class MethodDeclarationHeaderCompletion {
-    constructor(config, symbolStore) {
-        this.config = config;
-        this.symbolStore = symbolStore;
-    }
-    canSuggest(traverser) {
-        let nameResolver = traverser.nameResolver;
-        let thisSymbol = nameResolver.class;
-        return parsedDocument_1.ParsedDocument.isPhrase(traverser.parent(), [95 /* Identifier */]) &&
-            parsedDocument_1.ParsedDocument.isPhrase(traverser.parent(), [115 /* MethodDeclarationHeader */]) &&
-            thisSymbol !== undefined && thisSymbol.associated !== undefined && thisSymbol.associated.length > 0;
-    }
-    completions(traverser, word) {
-        let memberDecl = traverser.ancestor(this._isMethodDeclarationHeader);
-        let modifiers = symbolReader_1.SymbolReader.modifierListToSymbolModifier(traverser.child(this._isMemberModifierList));
-        if (modifiers & (4 /* Private */ | 16 /* Abstract */)) {
-            return noCompletionResponse;
-        }
-        modifiers &= (1 /* Public */ | 2 /* Protected */);
-        let nameResolver = traverser.nameResolver;
-        let classSymbol = nameResolver.class;
-        let existingMethods = symbol_1.PhpSymbol.filterChildren(classSymbol, this._isMethod);
-        let existingMethodNames = existingMethods.map(this._toName);
-        let fn = (x) => {
-            return x.kind === 32 /* Method */ &&
-                (!modifiers || (x.modifiers & modifiers) > 0) &&
-                !(x.modifiers & (8 /* Final */ | 4 /* Private */)) &&
-                existingMethodNames.indexOf(x.name) < 0 &&
-                util.ciStringContains(word, x.name);
-        };
-        let aggregate = new typeAggregate_1.TypeAggregate(this.symbolStore, classSymbol, true);
-        let matches = aggregate.members(2 /* Documented */, fn);
-        let isIncomplete = matches.length > this.config.maxItems;
-        let limit = Math.min(this.config.maxItems, matches.length);
-        let items = [];
-        for (let n = 0; n < limit; ++n) {
-            items.push(this._toCompletionItem(matches[n]));
-        }
-        return {
-            isIncomplete: isIncomplete,
-            items: items
-        };
-    }
-    _toCompletionItem(s) {
-        let params = symbol_1.PhpSymbol.filterChildren(s, this._isParameter);
-        let paramStrings = [];
-        for (let n = 0, l = params.length; n < l; ++n) {
-            paramStrings.push(this._parameterToString(params[n]));
-        }
-        let paramString = paramStrings.join(', ');
-        let escapedParamString = snippetEscape(paramString);
-        let insertText = `${s.name}(${escapedParamString})${snippetEscape(this._returnType(s))}\n{\n\t$0\n\\}`;
-        let item = {
-            kind: lsp.CompletionItemKind.Method,
-            label: s.name,
-            insertText: insertText,
-            insertTextFormat: lsp.InsertTextFormat.Snippet,
-            detail: s.scope
-        };
-        if (s.doc && s.doc.description) {
-            item.documentation = s.doc.description;
-        }
-        return item;
-    }
-    _returnType(s) {
-        if (s.type) {
-            return `: ${s.type}`;
-        }
-        else {
-            return '';
-        }
-    }
-    _parameterToString(s) {
-        let parts = [];
-        if (s.type) {
-            let typeName = typeString_1.TypeString.atomicClassArray(s.type).shift();
-            if (typeName) {
-                typeName = '\\' + typeName;
-            }
-            else {
-                typeName = s.type;
-            }
-            parts.push(typeName);
-        }
-        parts.push(s.name);
-        if (s.value) {
-            parts.push(`= ${s.value}`);
-        }
-        return parts.join(' ');
-    }
-    _isMethodDeclarationHeader(node) {
-        return node.phraseType === 115 /* MethodDeclarationHeader */;
-    }
-    _isMemberModifierList(node) {
-        return node.phraseType === 110 /* MemberModifierList */;
-    }
-    _isMethod(s) {
-        return s.kind === 32 /* Method */;
-    }
-    _toName(s) {
-        return s.name.toLowerCase();
-    }
-    _isParameter(s) {
-        return s.kind === 128 /* Parameter */;
-    }
-}
-const snippetEscapeRegex = /[$}\\]/g;
-function snippetEscape(text) {
-    return text.replace(snippetEscapeRegex, snippetEscapeReplacer);
-}
-function snippetEscapeReplacer(match, offset, subject) {
-    return '\\' + match;
-}
->>>>>>> 4fc00ff4
+/* Copyright (c) Ben Robert Mewburn
+ * Licensed under the ISC Licence.
+ */
+'use strict';
+Object.defineProperty(exports, "__esModule", { value: true });
+const symbol_1 = require("./symbol");
+const symbolReader_1 = require("./symbolReader");
+const typeString_1 = require("./typeString");
+const parsedDocument_1 = require("./parsedDocument");
+const parseTreeTraverser_1 = require("./parseTreeTraverser");
+const lsp = require("vscode-languageserver-types");
+const util = require("./util");
+const typeAggregate_1 = require("./typeAggregate");
+const useDeclarationHelper_1 = require("./useDeclarationHelper");
+const noCompletionResponse = {
+    items: [],
+    isIncomplete: false
+};
+function keywordCompletionItems(keywords, text) {
+    let kw;
+    let items = [];
+    for (let n = 0, l = keywords.length; n < l; ++n) {
+        kw = keywords[n];
+        if (util.ciStringContains(text, kw)) {
+            items.push({
+                label: kw,
+                kind: lsp.CompletionItemKind.Keyword
+            });
+        }
+    }
+    return items;
+}
+function createInsertText(s, nsName, namePhraseType) {
+    let insertText = s.name;
+    if (nsName && s.name.indexOf(nsName) === 0 && insertText.length > nsName.length + 1) {
+        insertText = insertText.slice(nsName.length + 1);
+        if (namePhraseType === 144 /* RelativeQualifiedName */) {
+            insertText = 'namespace\\' + insertText;
+        }
+    }
+    else if (nsName && namePhraseType !== 84 /* FullyQualifiedName */ && !(s.modifiers & 4096 /* Use */)) {
+        insertText = '\\' + insertText;
+    }
+    return insertText;
+}
+function symbolKindToLspSymbolKind(kind) {
+    switch (kind) {
+        case 1 /* Class */:
+            return lsp.CompletionItemKind.Class;
+        case 64 /* Function */:
+            return lsp.CompletionItemKind.Function;
+        case 8 /* Constant */:
+        case 1024 /* ClassConstant */:
+            return lsp.CompletionItemKind.Value;
+        case 2 /* Interface */:
+            return lsp.CompletionItemKind.Interface;
+        case 512 /* Namespace */:
+            return lsp.CompletionItemKind.Module;
+        default:
+            return lsp.SymbolKind.String;
+    }
+}
+function toMethodCompletionItem(s) {
+    let item = {
+        kind: lsp.CompletionItemKind.Method,
+        label: s.name,
+        detail: s.name + symbol_1.PhpSymbol.signatureString(s)
+    };
+    if (s.doc && s.doc.description) {
+        item.documentation = s.doc.description;
+    }
+    if (s.name.slice(0, 2) === '__') {
+        //sort magic methods last
+        item.sortText = 'zzz';
+    }
+    else {
+        //all items must have sortText for comparison to occur in vscode
+        item.sortText = item.label;
+    }
+    if (symbol_1.PhpSymbol.hasParameters(s)) {
+        item.insertText = item.label + '($0)';
+        item.insertTextFormat = lsp.InsertTextFormat.Snippet;
+        item.command = triggerParameterHintsCommand;
+    }
+    else {
+        item.insertText = item.label + '()';
+    }
+    return item;
+}
+function toClassConstantCompletionItem(s) {
+    let item = {
+        kind: lsp.CompletionItemKind.Value,
+        label: s.name,
+    };
+    if (s.doc && s.doc.description) {
+        item.documentation = s.doc.description;
+    }
+    if (s.value) {
+        item.detail = '= ' + s.value;
+    }
+    return item;
+}
+function toPropertyCompletionItem(s) {
+    let item = {
+        kind: lsp.CompletionItemKind.Property,
+        label: !(s.modifiers & 32 /* Static */) ? s.name.slice(1) : s.name,
+        detail: symbol_1.PhpSymbol.type(s)
+    };
+    if (s.doc && s.doc.description) {
+        item.documentation = s.doc.description;
+    }
+    return item;
+}
+const defaultCompletionOptions = {
+    maxItems: 100,
+    addUseDeclaration: true,
+    backslashPrefix: true
+};
+const triggerParameterHintsCommand = {
+    title: 'Trigger Parameter Hints',
+    command: 'editor.action.triggerParameterHints'
+};
+class CompletionProvider {
+    constructor(symbolStore, documentStore, refStore, config) {
+        this.symbolStore = symbolStore;
+        this.documentStore = documentStore;
+        this.refStore = refStore;
+        this._config = config ? config : CompletionProvider._defaultConfig;
+        this._strategies = [
+            new ClassTypeDesignatorCompletion(this._config, this.symbolStore),
+            new ScopedAccessCompletion(this._config, this.symbolStore),
+            new ObjectAccessCompletion(this._config, this.symbolStore),
+            new SimpleVariableCompletion(this._config, this.symbolStore),
+            new TypeDeclarationCompletion(this._config, this.symbolStore),
+            new ClassBaseClauseCompletion(this._config, this.symbolStore),
+            new InterfaceClauseCompletion(this._config, this.symbolStore),
+            new TraitUseClauseCompletion(this._config, this.symbolStore),
+            new NamespaceDefinitionCompletion(this._config, this.symbolStore),
+            new NamespaceUseClauseCompletion(this._config, this.symbolStore),
+            new NamespaceUseGroupClauseCompletion(this._config, this.symbolStore),
+            new MethodDeclarationHeaderCompletion(this._config, this.symbolStore),
+            new DeclarationBodyCompletion(this._config),
+            new NameCompletion(this._config, this.symbolStore)
+        ];
+    }
+    set config(config) {
+        this._config = config;
+        for (let n = 0, l = this._strategies.length; n < l; ++n) {
+            this._strategies[n].config = config;
+        }
+    }
+    provideCompletions(uri, position) {
+        let doc = this.documentStore.find(uri);
+        let table = this.symbolStore.getSymbolTable(uri);
+        let refTable = this.refStore.getReferenceTable(uri);
+        if (!doc || !table || !refTable) {
+            return noCompletionResponse;
+        }
+        let traverser = new parseTreeTraverser_1.ParseTreeTraverser(doc, table, refTable);
+        traverser.position(position);
+        //return early if not in <?php ?>
+        let t = traverser.node;
+        if (!t || t.tokenType === 81 /* Text */) {
+            return noCompletionResponse;
+        }
+        let offset = doc.offsetAtPosition(position);
+        let word = doc.wordAtOffset(offset);
+        let strategy = null;
+        for (let n = 0, l = this._strategies.length; n < l; ++n) {
+            if (this._strategies[n].canSuggest(traverser.clone())) {
+                strategy = this._strategies[n];
+                break;
+            }
+        }
+        return strategy ? strategy.completions(traverser, word, doc.lineSubstring(offset)) : noCompletionResponse;
+    }
+}
+CompletionProvider._defaultConfig = defaultCompletionOptions;
+exports.CompletionProvider = CompletionProvider;
+class AbstractNameCompletion {
+    constructor(config, symbolStore) {
+        this.config = config;
+        this.symbolStore = symbolStore;
+    }
+    completions(traverser, word, lineSubstring) {
+        let items = [];
+        let namePhrase = traverser.clone().ancestor(this._isNamePhrase);
+        let nameResolver = traverser.nameResolver;
+        if (!word || !namePhrase) {
+            return noCompletionResponse;
+        }
+        let pred = this._symbolFilter;
+        if (namePhrase && namePhrase.phraseType === 144 /* RelativeQualifiedName */) {
+            //symbols share current namespace
+            word = word.slice(10); //namespace\
+            let ns = nameResolver.namespaceName;
+            let sf = this._symbolFilter;
+            pred = (x) => {
+                return sf(x) && x.name.indexOf(ns) === 0;
+            };
+        }
+        let matches = this.symbolStore.match(word, pred);
+        if (namePhrase && namePhrase.phraseType === 141 /* QualifiedName */) {
+            //keywords and imports
+            Array.prototype.push.apply(items, keywordCompletionItems(this._getKeywords(traverser.clone()), word));
+            let imports = this._importedSymbols(nameResolver.rules, pred, word);
+            matches = this._mergeSymbols(matches, imports);
+        }
+        let limit = Math.min(matches.length, this.config.maxItems - items.length);
+        let isIncomplete = matches.length > this.config.maxItems - items.length;
+        let useDeclarationHelper = new useDeclarationHelper_1.UseDeclarationHelper(traverser.document, traverser.symbolTable, traverser.range.start);
+        for (let n = 0; n < limit; ++n) {
+            items.push(this._toCompletionItem(matches[n], nameResolver.namespaceName, namePhrase.phraseType, useDeclarationHelper));
+        }
+        return {
+            items: items,
+            isIncomplete: isIncomplete
+        };
+    }
+    _importedSymbols(rules, pred, text) {
+        let filteredRules = [];
+        let r;
+        for (let n = 0, l = rules.length; n < l; ++n) {
+            r = rules[n];
+            if (r.associated && r.associated.length > 0 && util.ciStringContains(text, r.name)) {
+                filteredRules.push(r);
+            }
+        }
+        //lookup associated symbol
+        let s;
+        let merged;
+        let imported = [];
+        for (let n = 0, l = filteredRules.length; n < l; ++n) {
+            r = filteredRules[n];
+            s = this.symbolStore.find(r.associated[0].name, pred).shift();
+            if (s) {
+                merged = symbol_1.PhpSymbol.clone(s);
+                merged.associated = r.associated;
+                merged.modifiers |= 4096 /* Use */;
+                merged.name = r.name;
+                imported.push(merged);
+            }
+        }
+        return imported;
+    }
+    _toCompletionItem(s, namespaceName, namePhraseType, useDeclarationHelper) {
+        let item = {
+            kind: lsp.CompletionItemKind.Class,
+            label: symbol_1.PhpSymbol.notFqn(s.name),
+        };
+        this._setInsertText(item, s, namespaceName, namePhraseType, useDeclarationHelper);
+        if (s.doc && s.doc.description) {
+            item.documentation = s.doc.description;
+        }
+        switch (s.kind) {
+            case 2 /* Interface */:
+                item.kind = lsp.CompletionItemKind.Interface;
+            //fall though
+            case 1 /* Class */:
+            case 4 /* Trait */:
+                if ((s.modifiers & 4096 /* Use */) > 0 && s.associated && s.associated.length) {
+                    item.detail = s.associated[0].name;
+                }
+                else {
+                    item.detail = s.name;
+                }
+                break;
+            case 8 /* Constant */:
+                item.kind = lsp.CompletionItemKind.Value;
+                if (s.value) {
+                    item.detail = s.value;
+                }
+                break;
+            case 64 /* Function */:
+                item.kind = lsp.CompletionItemKind.Function;
+                item.detail = s.name + symbol_1.PhpSymbol.signatureString(s);
+                if (symbol_1.PhpSymbol.hasParameters(s)) {
+                    item.insertText += '($0)';
+                    item.insertTextFormat = lsp.InsertTextFormat.Snippet;
+                    item.command = triggerParameterHintsCommand;
+                }
+                else {
+                    item.insertText += '()';
+                }
+                break;
+            case 512 /* Namespace */:
+                return {
+                    label: s.name,
+                    kind: lsp.CompletionItemKind.Module
+                };
+            default:
+                throw new Error('Invalid Argument');
+        }
+        return item;
+    }
+    _setInsertText(item, s, namespaceName, namePhraseType, useDeclarationHelper) {
+        const kindMask = 8 /* Constant */ | 64 /* Function */;
+        let notFqn = symbol_1.PhpSymbol.notFqn(s.name);
+        if ((s.modifiers & 4096 /* Use */) > 0 ||
+            (s.kind === 8 /* Constant */ && this._isMagicConstant(s.name)) ||
+            ((s.kind & kindMask) > 0 && notFqn === s.name && (!this.config.backslashPrefix || !namespaceName))) {
+            item.insertText = s.name;
+        }
+        else if (this.config.addUseDeclaration && notFqn !== s.name && !useDeclarationHelper.findUseSymbolByName(notFqn) && namespaceName !== symbol_1.PhpSymbol.namespace(s.name)) {
+            item.insertText = notFqn;
+            item.additionalTextEdits = [useDeclarationHelper.insertDeclarationTextEdit(s)];
+        }
+        else if (namespaceName && s.name.indexOf(namespaceName) === 0 && s.name.length > namespaceName.length + 1) {
+            item.insertText = s.name.slice(namespaceName.length + 1);
+            if (namePhraseType === 144 /* RelativeQualifiedName */) {
+                item.insertText = 'namespace\\' + item.insertText;
+            }
+        }
+        else if (namespaceName && namePhraseType !== 84 /* FullyQualifiedName */ && (!(s.kind & kindMask) || this.config.backslashPrefix)) {
+            item.insertText = '\\' + s.name;
+        }
+        else {
+            item.insertText = s.name;
+        }
+        return item;
+    }
+    _isMagicConstant(text) {
+        switch (text) {
+            case '__DIR__':
+            case '__FILE__':
+            case '__CLASS__':
+            case '__LINE__':
+            case '__FUNCTION__':
+            case '__TRAIT__':
+            case '__METHOD__':
+            case '__NAMESPACE__':
+                return true;
+            default:
+                return false;
+        }
+    }
+    _isNamePhrase(node) {
+        switch (node.phraseType) {
+            case 141 /* QualifiedName */:
+            case 84 /* FullyQualifiedName */:
+            case 144 /* RelativeQualifiedName */:
+                return true;
+            default:
+                return false;
+        }
+    }
+    _mergeSymbols(matches, imports) {
+        let merged = imports.slice(0);
+        let map = {};
+        let imported;
+        let s;
+        for (let n = 0, l = imports.length; n < l; ++n) {
+            imported = imports[n];
+            if (imported.associated && imported.associated.length) {
+                map[imported.associated[0].name] = imported;
+            }
+        }
+        for (let n = 0, l = matches.length; n < l; ++n) {
+            s = matches[n];
+            imported = map[s.name];
+            if (!imported) {
+                merged.push(s);
+            }
+        }
+        return merged;
+    }
+}
+class ClassTypeDesignatorCompletion extends AbstractNameCompletion {
+    canSuggest(traverser) {
+        return parsedDocument_1.ParsedDocument.isPhrase(traverser.parent(), [121 /* NamespaceName */]) &&
+            parsedDocument_1.ParsedDocument.isPhrase(traverser.parent(), [84 /* FullyQualifiedName */, 141 /* QualifiedName */, 144 /* RelativeQualifiedName */]) &&
+            parsedDocument_1.ParsedDocument.isPhrase(traverser.parent(), [34 /* ClassTypeDesignator */]);
+    }
+    _symbolFilter(s) {
+        return s.kind === 1 /* Class */ &&
+            !(s.modifiers & (512 /* Anonymous */ | 16 /* Abstract */));
+    }
+    _getKeywords(traverser) {
+        if (traverser.ancestor(this._isQualifiedName)) {
+            return ClassTypeDesignatorCompletion._keywords;
+        }
+        return [];
+    }
+    _toCompletionItem(s, namespaceName, namePhraseType, useDeclarationHelper) {
+        let item = super._toCompletionItem(s, namespaceName, namePhraseType, useDeclarationHelper);
+        let aggregate = new typeAggregate_1.TypeAggregate(this.symbolStore, s);
+        let constructor = aggregate.firstMember(this._isConstructor);
+        item.kind = lsp.CompletionItemKind.Constructor;
+        if (constructor && symbol_1.PhpSymbol.hasParameters(constructor)) {
+            item.insertText += '($0)';
+            item.insertTextFormat = lsp.InsertTextFormat.Snippet;
+            item.command = triggerParameterHintsCommand;
+        }
+        return item;
+    }
+    _isConstructor(s) {
+        return s.kind === 2048 /* Constructor */;
+    }
+    _isQualifiedName(node) {
+        return node.phraseType === 141 /* QualifiedName */;
+    }
+}
+ClassTypeDesignatorCompletion._keywords = [
+    'class', 'static', 'namespace'
+];
+class SimpleVariableCompletion {
+    constructor(config, symbolStore) {
+        this.config = config;
+        this.symbolStore = symbolStore;
+    }
+    canSuggest(traverser) {
+        return parsedDocument_1.ParsedDocument.isToken(traverser.node, [90 /* Dollar */, 84 /* VariableName */]) &&
+            parsedDocument_1.ParsedDocument.isPhrase(traverser.parent(), [156 /* SimpleVariable */]);
+    }
+    completions(traverser, word, lineSubstring) {
+        if (!word) {
+            return noCompletionResponse;
+        }
+        let scope = traverser.scope;
+        let symbolMask = 256 /* Variable */ | 128 /* Parameter */;
+        let varSymbols = symbol_1.PhpSymbol.filterChildren(scope, (x) => {
+            return (x.kind & symbolMask) > 0 && x.name.indexOf(word) === 0;
+        });
+        //also suggest built in globals vars
+        Array.prototype.push.apply(varSymbols, this.symbolStore.match(word, this._isBuiltInGlobalVar));
+        let limit = Math.min(varSymbols.length, this.config.maxItems);
+        let isIncomplete = varSymbols.length > this.config.maxItems;
+        let items = [];
+        let refScope = traverser.refTable.scopeAtPosition(scope.location.range.start);
+        let varTable = this._varTypeMap(refScope);
+        for (let n = 0; n < limit; ++n) {
+            items.push(this._toVariableCompletionItem(varSymbols[n], varTable));
+        }
+        return {
+            items: items,
+            isIncomplete: isIncomplete
+        };
+    }
+    _toVariableCompletionItem(s, varTable) {
+        let item = {
+            label: s.name,
+            kind: lsp.CompletionItemKind.Variable,
+            detail: varTable[s.name] ? varTable[s.name] : ''
+        };
+        if (s.doc && s.doc.description) {
+            item.documentation = s.doc.description;
+        }
+        return item;
+    }
+    _varTypeMap(s) {
+        let map = {};
+        if (!s || !s.children) {
+            return {};
+        }
+        let ref;
+        for (let n = 0, l = s.children.length; n < l; ++n) {
+            ref = s.children[n];
+            if (ref.kind === 256 /* Variable */ || ref.kind === 128 /* Parameter */) {
+                map[ref.name] = typeString_1.TypeString.merge(map[ref.name], ref.type);
+            }
+        }
+        return map;
+    }
+    _isBuiltInGlobalVar(s) {
+        return s.kind === 256 /* Variable */ && !s.location;
+    }
+}
+class NameCompletion extends AbstractNameCompletion {
+    canSuggest(traverser) {
+        return parsedDocument_1.ParsedDocument.isPhrase(traverser.parent(), [121 /* NamespaceName */]) &&
+            traverser.ancestor(this._isNamePhrase) !== null;
+    }
+    completions(traverser, word, lineSubstring) {
+        //<?php (no trailing space) is considered short tag open and then name token
+        //dont suggest in this context
+        if (lineSubstring.slice(-3) === '<?p' ||
+            lineSubstring.slice(-4) === '<?ph' ||
+            lineSubstring.slice(-5) === '<?php') {
+            return NameCompletion._openTagCompletion;
+        }
+        //this strategy may get called during parse errors on class/interface declaration
+        //when wanting to use extends/implements.
+        //suppress name suggestions in this case
+        if (lineSubstring.match(NameCompletion._extendsOrImplementsRegexRegex)) {
+            return lsp.CompletionList.create([
+                { kind: lsp.CompletionItemKind.Keyword, label: 'extends' },
+                { kind: lsp.CompletionItemKind.Keyword, label: 'implements' }
+            ]);
+        }
+        if (lineSubstring.match(NameCompletion._implementsRegex)) {
+            return lsp.CompletionList.create([{ kind: lsp.CompletionItemKind.Keyword, label: 'implements' }]);
+        }
+        return super.completions(traverser, word, lineSubstring);
+    }
+    _getKeywords(traverser) {
+        let kw = [];
+        Array.prototype.push.apply(kw, NameCompletion._expressionKeywords);
+        Array.prototype.push.apply(kw, NameCompletion._statementKeywords);
+        return kw;
+    }
+    _symbolFilter(s) {
+        return (s.kind & (1 /* Class */ | 64 /* Function */ | 8 /* Constant */)) > 0 &&
+            !(s.modifiers & 512 /* Anonymous */);
+    }
+}
+NameCompletion._statementKeywords = [
+    '__halt_compiler',
+    'abstract',
+    'break',
+    'case',
+    'catch',
+    'class',
+    'const',
+    'continue',
+    'declare',
+    'default',
+    'die',
+    'do',
+    'echo',
+    'else',
+    'elseif',
+    'enddeclare',
+    'endfor',
+    'endforeach',
+    'endif',
+    'endswitch',
+    'endwhile',
+    'final',
+    'finally',
+    'for',
+    'foreach',
+    'function',
+    'global',
+    'goto',
+    'if',
+    'interface',
+    'list',
+    'namespace',
+    'return',
+    'static',
+    'switch',
+    'throw',
+    'trait',
+    'try',
+    'unset',
+    'use',
+    'while'
+];
+NameCompletion._expressionKeywords = [
+    'array',
+    'clone',
+    'empty',
+    'eval',
+    'exit',
+    'function',
+    'include',
+    'include_once',
+    'isset',
+    'new',
+    'parent',
+    'print',
+    'require',
+    'require_once',
+    'static',
+    'yield',
+    'as',
+    'self'
+];
+NameCompletion._openTagCompletion = {
+    isIncomplete: false,
+    items: [{
+            kind: lsp.CompletionItemKind.Keyword,
+            label: '<?php',
+            insertText: 'php'
+        }]
+};
+NameCompletion._extendsOrImplementsRegexRegex = /\b(?:class|interface)\s+[a-zA-Z_\x80-\xff][a-zA-Z0-9_\x80-\xff]*\s+[a-z]+$/;
+NameCompletion._implementsRegex = /\bclass\s+[a-zA-Z_\x80-\xff][a-zA-Z0-9_\x80-\xff]*(?:\s+extends\s+[a-zA-Z_\x80-\xff][a-zA-Z0-9_\x80-\xff]*)?\s+[a-z]+$/;
+class MemberAccessCompletion {
+    constructor(config, symbolStore) {
+        this.config = config;
+        this.symbolStore = symbolStore;
+    }
+    completions(traverser, word) {
+        let scopedAccessExpr = traverser.ancestor(this._isMemberAccessExpr);
+        let scopePhrase = traverser.nthChild(0);
+        let type = this._resolveType(traverser);
+        let typeNames = typeString_1.TypeString.atomicClassArray(type);
+        if (!typeNames.length) {
+            return noCompletionResponse;
+        }
+        let nameResolver = traverser.nameResolver;
+        let classAggregateType = typeAggregate_1.TypeAggregate.create(this.symbolStore, nameResolver.className);
+        let typeName;
+        let fn;
+        let typeAggregate;
+        let symbols = [];
+        for (let n = 0, l = typeNames.length; n < l; ++n) {
+            typeName = typeNames[n];
+            if (classAggregateType && classAggregateType.name.toLowerCase() === typeName.toLowerCase()) {
+                typeAggregate = classAggregateType;
+            }
+            else {
+                typeAggregate = typeAggregate_1.TypeAggregate.create(this.symbolStore, typeName);
+            }
+            if (!typeAggregate) {
+                continue;
+            }
+            fn = this._createMemberPredicate(typeName, word, classAggregateType);
+            Array.prototype.push.apply(symbols, typeAggregate.members(2 /* Documented */, fn));
+        }
+        symbols = Array.from(new Set(symbols)); //unique
+        let isIncomplete = symbols.length > this.config.maxItems;
+        let limit = Math.min(symbols.length, this.config.maxItems);
+        let items = [];
+        for (let n = 0; n < limit; ++n) {
+            items.push(this._toCompletionItem(symbols[n]));
+        }
+        return {
+            isIncomplete: isIncomplete,
+            items: items
+        };
+    }
+    _resolveType(traverser) {
+        //assumed that traverser is on the member scope node
+        let node;
+        let arrayDereference = 0;
+        let ref;
+        while (true) {
+            node = traverser.node;
+            switch (node.phraseType) {
+                case 84 /* FullyQualifiedName */:
+                case 144 /* RelativeQualifiedName */:
+                case 141 /* QualifiedName */:
+                case 156 /* SimpleVariable */:
+                case 145 /* RelativeScope */:
+                    ref = traverser.reference;
+                    break;
+                case 112 /* MethodCallExpression */:
+                case 136 /* PropertyAccessExpression */:
+                case 150 /* ScopedCallExpression */:
+                case 152 /* ScopedPropertyAccessExpression */:
+                case 24 /* ClassConstantAccessExpression */:
+                    if (traverser.child(this._isMemberName)) {
+                        ref = traverser.reference;
+                    }
+                    break;
+                case 56 /* EncapsulatedExpression */:
+                    if (traverser.child(parsedDocument_1.ParsedDocument.isPhrase)) {
+                        continue;
+                    }
+                    break;
+                case 128 /* ObjectCreationExpression */:
+                    if (traverser.child(this._isClassTypeDesignator) && traverser.child(parsedDocument_1.ParsedDocument.isNamePhrase)) {
+                        ref = traverser.reference;
+                    }
+                    break;
+                case 155 /* SimpleAssignmentExpression */:
+                case 16 /* ByRefAssignmentExpression */:
+                    if (traverser.nthChild(0)) {
+                        continue;
+                    }
+                    break;
+                case 85 /* FunctionCallExpression */:
+                    if (traverser.nthChild(0)) {
+                        ref = traverser.reference;
+                    }
+                    break;
+                case 160 /* SubscriptExpression */:
+                    if (traverser.nthChild(0)) {
+                        arrayDereference++;
+                        continue;
+                    }
+                    break;
+                default:
+                    break;
+            }
+            break;
+        }
+        if (!ref) {
+            return '';
+        }
+        let type = this.symbolStore.referenceToTypeString(ref);
+        while (arrayDereference--) {
+            type = typeString_1.TypeString.arrayDereference(type);
+        }
+        return type;
+    }
+    _isMemberAccessExpr(node) {
+        switch (node.phraseType) {
+            case 150 /* ScopedCallExpression */:
+            case 65 /* ErrorScopedAccessExpression */:
+            case 24 /* ClassConstantAccessExpression */:
+            case 152 /* ScopedPropertyAccessExpression */:
+            case 136 /* PropertyAccessExpression */:
+            case 112 /* MethodCallExpression */:
+                return true;
+            default:
+                return false;
+        }
+    }
+    _toCompletionItem(s) {
+        switch (s.kind) {
+            case 1024 /* ClassConstant */:
+                return toClassConstantCompletionItem(s);
+            case 32 /* Method */:
+                return toMethodCompletionItem(s);
+            case 16 /* Property */:
+                return toPropertyCompletionItem(s);
+            default:
+                throw Error('Invalid Argument');
+        }
+    }
+    _isMemberName(node) {
+        return node.phraseType === 111 /* MemberName */ || node.phraseType === 151 /* ScopedMemberName */;
+    }
+    _isClassTypeDesignator(node) {
+        return node.phraseType === 34 /* ClassTypeDesignator */;
+    }
+}
+class ScopedAccessCompletion extends MemberAccessCompletion {
+    canSuggest(traverser) {
+        const scopedAccessPhrases = [
+            150 /* ScopedCallExpression */,
+            65 /* ErrorScopedAccessExpression */,
+            24 /* ClassConstantAccessExpression */,
+            152 /* ScopedPropertyAccessExpression */
+        ];
+        if (parsedDocument_1.ParsedDocument.isToken(traverser.node, [133 /* ColonColon */])) {
+            return parsedDocument_1.ParsedDocument.isPhrase(traverser.parent(), scopedAccessPhrases);
+        }
+        if (parsedDocument_1.ParsedDocument.isToken(traverser.node, [84 /* VariableName */])) {
+            return parsedDocument_1.ParsedDocument.isPhrase(traverser.parent(), [151 /* ScopedMemberName */]);
+        }
+        if (parsedDocument_1.ParsedDocument.isToken(traverser.node, [90 /* Dollar */])) {
+            return parsedDocument_1.ParsedDocument.isPhrase(traverser.parent(), [156 /* SimpleVariable */]) &&
+                parsedDocument_1.ParsedDocument.isPhrase(traverser.parent(), [151 /* ScopedMemberName */]);
+        }
+        return parsedDocument_1.ParsedDocument.isPhrase(traverser.parent(), [95 /* Identifier */]) &&
+            parsedDocument_1.ParsedDocument.isPhrase(traverser.parent(), [151 /* ScopedMemberName */]);
+    }
+    _createMemberPredicate(scopeName, word, classContext) {
+        if (classContext && scopeName.toLowerCase() === classContext.name.toLowerCase()) {
+            //public, protected, private
+            return (x) => {
+                return (x.modifiers & 32 /* Static */) > 0 && util.ciStringContains(word, x.name);
+            };
+        }
+        else if (classContext && classContext.isBaseClass(scopeName)) {
+            //public, protected
+            //looking for non static here as well to handle parent keyword
+            return (x) => {
+                return !(x.modifiers & 4 /* Private */) && util.ciStringContains(word, x.name);
+            };
+        }
+        else if (classContext && classContext.isAssociated(scopeName)) {
+            //public, protected
+            return (x) => {
+                return (x.modifiers & 32 /* Static */) > 0 &&
+                    !(x.modifiers & 4 /* Private */) &&
+                    util.ciStringContains(word, x.name);
+            };
+        }
+        else {
+            //public
+            const mask = 32 /* Static */ | 1 /* Public */;
+            return (x) => {
+                return (x.modifiers & mask) === mask && util.ciStringContains(word, x.name);
+            };
+        }
+    }
+}
+class ObjectAccessCompletion extends MemberAccessCompletion {
+    canSuggest(traverser) {
+        if (parsedDocument_1.ParsedDocument.isToken(traverser.node, [115 /* Arrow */])) {
+            return parsedDocument_1.ParsedDocument.isPhrase(traverser.parent(), [136 /* PropertyAccessExpression */, 112 /* MethodCallExpression */]);
+        }
+        return parsedDocument_1.ParsedDocument.isPhrase(traverser.parent(), [111 /* MemberName */]);
+    }
+    _createMemberPredicate(scopeName, word, classContext) {
+        //php allows static methods to be accessed with ->
+        if (classContext && scopeName.toLowerCase() === classContext.name.toLowerCase()) {
+            //public, protected, private
+            return (x) => {
+                return util.ciStringContains(word, x.name);
+            };
+        }
+        else if (classContext && classContext.isAssociated(scopeName)) {
+            //public, protected
+            const mask = 4 /* Private */;
+            return (x) => {
+                return !(x.modifiers & mask) && util.ciStringContains(word, x.name);
+            };
+        }
+        else {
+            //public
+            const mask = 2 /* Protected */ | 4 /* Private */;
+            return (x) => {
+                return !(x.modifiers & mask) && util.ciStringContains(word, x.name);
+            };
+        }
+    }
+}
+class TypeDeclarationCompletion extends AbstractNameCompletion {
+    canSuggest(traverser) {
+        return parsedDocument_1.ParsedDocument.isToken(traverser.node, [83 /* Name */, 147 /* Backslash */, 3 /* Array */, 6 /* Callable */]) &&
+            traverser.ancestor(this._isTypeDeclaration) !== undefined;
+    }
+    _getKeywords(traverser) {
+        return TypeDeclarationCompletion._keywords;
+    }
+    _symbolFilter(s) {
+        return (s.kind & (1 /* Class */ | 2 /* Interface */)) > 0;
+    }
+    _isTypeDeclaration(node) {
+        return node.phraseType === 173 /* TypeDeclaration */;
+    }
+}
+TypeDeclarationCompletion._keywords = [
+    'self', 'array', 'callable', 'bool', 'float', 'int', 'string'
+];
+class ClassBaseClauseCompletion extends AbstractNameCompletion {
+    canSuggest(traverser) {
+        return traverser.ancestor(this._isClassBaseClause) !== undefined;
+    }
+    _getKeywords(traverser) {
+        return [];
+    }
+    _symbolFilter(s) {
+        return s.kind === 1 /* Class */ && !(s.modifiers & 8 /* Final */);
+    }
+    _isClassBaseClause(node) {
+        return node.phraseType === 23 /* ClassBaseClause */;
+    }
+}
+class InterfaceClauseCompletion extends AbstractNameCompletion {
+    canSuggest(traverser) {
+        return traverser.ancestor(this._isInterfaceClause) !== undefined;
+    }
+    _getKeywords(traverser) {
+        return [];
+    }
+    _symbolFilter(s) {
+        return s.kind === 2 /* Interface */;
+    }
+    _isInterfaceClause(node) {
+        return node.phraseType === 31 /* ClassInterfaceClause */ ||
+            node.phraseType === 102 /* InterfaceBaseClause */;
+    }
+}
+class TraitUseClauseCompletion extends AbstractNameCompletion {
+    canSuggest(traverser) {
+        return traverser.ancestor(this._isNamePhrase) &&
+            parsedDocument_1.ParsedDocument.isPhrase(traverser.parent(), [142 /* QualifiedNameList */]) &&
+            parsedDocument_1.ParsedDocument.isPhrase(traverser.parent(), [170 /* TraitUseClause */]);
+    }
+    _getKeywords(traverser) {
+        return [];
+    }
+    _symbolFilter(s) {
+        return s.kind === 4 /* Trait */;
+    }
+}
+class NamespaceDefinitionCompletion {
+    constructor(config, symbolStore) {
+        this.config = config;
+        this.symbolStore = symbolStore;
+    }
+    canSuggest(traverser) {
+        return traverser.ancestor(this._isNamespaceDefinition) !== undefined;
+    }
+    completions(traverser, word) {
+        let items = [];
+        let matches = symbol_1.PhpSymbol.unique(this.symbolStore.match(word, this._symbolFilter));
+        let limit = Math.min(matches.length, this.config.maxItems);
+        let isIncomplete = matches.length > this.config.maxItems;
+        for (let n = 0; n < limit; ++n) {
+            items.push(this._toNamespaceCompletionItem(matches[n]));
+        }
+        return {
+            items: items,
+            isIncomplete: isIncomplete
+        };
+    }
+    _toNamespaceCompletionItem(s) {
+        return {
+            label: s.name,
+            kind: lsp.CompletionItemKind.Module
+        };
+    }
+    _symbolFilter(s) {
+        return s.kind === 512 /* Namespace */;
+    }
+    _isNamespaceDefinition(node) {
+        return node.phraseType === 120 /* NamespaceDefinition */;
+    }
+}
+class NamespaceUseClauseCompletion {
+    constructor(config, symbolStore) {
+        this.config = config;
+        this.symbolStore = symbolStore;
+    }
+    canSuggest(traverser) {
+        return traverser.ancestor(this._isNamespaceUseClause) !== undefined;
+    }
+    completions(traverser, word) {
+        let items = [];
+        let namespaceUseDecl = traverser.ancestor(this._isNamespaceUseDeclaration);
+        if (!word) {
+            return noCompletionResponse;
+        }
+        let kind = this._modifierToSymbolKind(traverser.child(this._isModifier));
+        let pred = (x) => {
+            return (x.kind & kind) > 0 && !(x.modifiers & 4096 /* Use */);
+        };
+        let matches = symbol_1.PhpSymbol.unique(this.symbolStore.match(word, pred));
+        let isIncomplete = matches.length > this.config.maxItems;
+        let limit = Math.min(this.config.maxItems, matches.length);
+        for (let n = 0; n < limit; ++n) {
+            items.push(this._toCompletionItem(matches[n]));
+        }
+        return {
+            isIncomplete: isIncomplete,
+            items: items
+        };
+    }
+    _toCompletionItem(s) {
+        let name = s.kind === 512 /* Namespace */ ? s.name : symbol_1.PhpSymbol.notFqn(s.name);
+        let item = lsp.CompletionItem.create(name);
+        item.insertText = s.name;
+        item.kind = symbolKindToLspSymbolKind(s.kind);
+        if (s.kind !== 512 /* Namespace */ && name !== s.name) {
+            item.detail = s.name;
+        }
+        if (s.doc && s.doc.description) {
+            item.documentation = s.doc.description;
+        }
+        return item;
+    }
+    _isNamespaceUseDeclaration(node) {
+        return node.phraseType === 124 /* NamespaceUseDeclaration */;
+    }
+    _isNamespaceUseClause(node) {
+        return node.phraseType === 122 /* NamespaceUseClause */;
+    }
+    _modifierToSymbolKind(token) {
+        if (!token) {
+            return 1 /* Class */ | 2 /* Interface */ | 512 /* Namespace */;
+        }
+        switch (token.tokenType) {
+            case 35 /* Function */:
+                return 64 /* Function */;
+            case 12 /* Const */:
+                return 8 /* Constant */;
+            default:
+                return 1 /* Class */ | 2 /* Interface */ | 512 /* Namespace */;
+        }
+    }
+    _isModifier(node) {
+        switch (node.tokenType) {
+            case 9 /* Class */:
+            case 35 /* Function */:
+            case 12 /* Const */:
+                return true;
+            default:
+                return false;
+        }
+    }
+}
+class NamespaceUseGroupClauseCompletion {
+    constructor(config, symbolStore) {
+        this.config = config;
+        this.symbolStore = symbolStore;
+    }
+    canSuggest(traverser) {
+        return traverser.ancestor(this._isNamespaceUseGroupClause) !== undefined;
+    }
+    completions(traverser, word) {
+        let items = [];
+        if (!word) {
+            return noCompletionResponse;
+        }
+        let nsUseGroupClause = traverser.ancestor(this._isNamespaceUseGroupClause);
+        let nsUseGroupClauseModifier = traverser.child(this._isModifier);
+        let nsUseDecl = traverser.ancestor(this._isNamespaceUseDeclaration);
+        let nsUseDeclModifier = traverser.child(this._isModifier);
+        let kind = this._modifierToSymbolKind(nsUseGroupClauseModifier || nsUseDeclModifier);
+        let prefix = '';
+        if (nsUseDeclModifier) {
+            traverser.parent();
+        }
+        if (traverser.child(this._isNamespaceName)) {
+            prefix = traverser.text.toLowerCase();
+        }
+        let pred = (x) => {
+            return (x.kind & kind) > 0 && !(x.modifiers & 4096 /* Use */) && (!prefix || x.name.toLowerCase().indexOf(prefix) === 0);
+        };
+        let matches = this.symbolStore.match(word, pred);
+        let isIncomplete = matches.length > this.config.maxItems;
+        let limit = Math.min(this.config.maxItems, matches.length);
+        for (let n = 0; n < limit; ++n) {
+            items.push(this._toCompletionItem(matches[n], matches[n].name.slice(prefix.length + 1))); //+1 for \
+        }
+        return {
+            isIncomplete: isIncomplete,
+            items: items
+        };
+    }
+    _toCompletionItem(s, insertText) {
+        let item = lsp.CompletionItem.create(symbol_1.PhpSymbol.notFqn(s.name));
+        item.insertText = insertText;
+        item.kind = symbolKindToLspSymbolKind(s.kind);
+        item.detail = s.name;
+        if (s.doc && s.doc.description) {
+            item.documentation = s.doc.description;
+        }
+        return item;
+    }
+    _isNamespaceUseGroupClause(node) {
+        return node.phraseType === 125 /* NamespaceUseGroupClause */;
+    }
+    _isNamespaceUseDeclaration(node) {
+        return node.phraseType === 124 /* NamespaceUseDeclaration */;
+    }
+    _isModifier(node) {
+        switch (node.tokenType) {
+            case 9 /* Class */:
+            case 35 /* Function */:
+            case 12 /* Const */:
+                return true;
+            default:
+                return false;
+        }
+    }
+    _isNamespaceName(node) {
+        return node.phraseType === 121 /* NamespaceName */;
+    }
+    _modifierToSymbolKind(modifier) {
+        if (!modifier) {
+            return 1 /* Class */;
+        }
+        switch (modifier.tokenType) {
+            case 35 /* Function */:
+                return 64 /* Function */;
+            case 12 /* Const */:
+                return 8 /* Constant */;
+            default:
+                return 1 /* Class */;
+        }
+    }
+}
+class DeclarationBodyCompletion {
+    constructor(config) {
+        this.config = config;
+    }
+    canSuggest(traverser) {
+        return parsedDocument_1.ParsedDocument.isPhrase(traverser.parent(), DeclarationBodyCompletion._phraseTypes) ||
+            (parsedDocument_1.ParsedDocument.isPhrase(traverser.node, [60 /* Error */]) && parsedDocument_1.ParsedDocument.isPhrase(traverser.parent(), DeclarationBodyCompletion._phraseTypes));
+    }
+    completions(traverser, word) {
+        return {
+            items: keywordCompletionItems(DeclarationBodyCompletion._keywords, word)
+        };
+    }
+}
+DeclarationBodyCompletion._phraseTypes = [
+    29 /* ClassDeclarationBody */, 104 /* InterfaceDeclarationBody */, 166 /* TraitDeclarationBody */,
+    61 /* ErrorClassMemberDeclaration */
+];
+DeclarationBodyCompletion._keywords = [
+    'var', 'public', 'private', 'protected', 'final', 'function', 'abstract', 'implements', 'extends'
+];
+class MethodDeclarationHeaderCompletion {
+    constructor(config, symbolStore) {
+        this.config = config;
+        this.symbolStore = symbolStore;
+    }
+    canSuggest(traverser) {
+        let nameResolver = traverser.nameResolver;
+        let thisSymbol = nameResolver.class;
+        return parsedDocument_1.ParsedDocument.isPhrase(traverser.parent(), [95 /* Identifier */]) &&
+            parsedDocument_1.ParsedDocument.isPhrase(traverser.parent(), [115 /* MethodDeclarationHeader */]) &&
+            thisSymbol !== undefined && thisSymbol.associated !== undefined && thisSymbol.associated.length > 0;
+    }
+    completions(traverser, word) {
+        let memberDecl = traverser.ancestor(this._isMethodDeclarationHeader);
+        let modifiers = symbolReader_1.SymbolReader.modifierListToSymbolModifier(traverser.child(this._isMemberModifierList));
+        if (modifiers & (4 /* Private */ | 16 /* Abstract */)) {
+            return noCompletionResponse;
+        }
+        modifiers &= (1 /* Public */ | 2 /* Protected */);
+        let nameResolver = traverser.nameResolver;
+        let classSymbol = nameResolver.class;
+        let existingMethods = symbol_1.PhpSymbol.filterChildren(classSymbol, this._isMethod);
+        let existingMethodNames = existingMethods.map(this._toName);
+        let fn = (x) => {
+            return x.kind === 32 /* Method */ &&
+                (!modifiers || (x.modifiers & modifiers) > 0) &&
+                !(x.modifiers & (8 /* Final */ | 4 /* Private */)) &&
+                existingMethodNames.indexOf(x.name) < 0 &&
+                util.ciStringContains(word, x.name);
+        };
+        let aggregate = new typeAggregate_1.TypeAggregate(this.symbolStore, classSymbol, true);
+        let matches = aggregate.members(2 /* Documented */, fn);
+        let isIncomplete = matches.length > this.config.maxItems;
+        let limit = Math.min(this.config.maxItems, matches.length);
+        let items = [];
+        for (let n = 0; n < limit; ++n) {
+            items.push(this._toCompletionItem(matches[n]));
+        }
+        return {
+            isIncomplete: isIncomplete,
+            items: items
+        };
+    }
+    _toCompletionItem(s) {
+        let params = symbol_1.PhpSymbol.filterChildren(s, this._isParameter);
+        let paramStrings = [];
+        for (let n = 0, l = params.length; n < l; ++n) {
+            paramStrings.push(this._parameterToString(params[n]));
+        }
+        let paramString = paramStrings.join(', ');
+        let escapedParamString = snippetEscape(paramString);
+        let insertText = `${s.name}(${escapedParamString})${snippetEscape(this._returnType(s))}\n{\n\t$0\n\\}`;
+        let item = {
+            kind: lsp.CompletionItemKind.Method,
+            label: s.name,
+            insertText: insertText,
+            insertTextFormat: lsp.InsertTextFormat.Snippet,
+            detail: s.scope
+        };
+        if (s.doc && s.doc.description) {
+            item.documentation = s.doc.description;
+        }
+        return item;
+    }
+    _returnType(s) {
+        if (s.type) {
+            return `: ${s.type}`;
+        }
+        else {
+            return '';
+        }
+    }
+    _parameterToString(s) {
+        let parts = [];
+        if (s.type) {
+            let typeName = typeString_1.TypeString.atomicClassArray(s.type).shift();
+            if (typeName) {
+                typeName = '\\' + typeName;
+            }
+            else {
+                typeName = s.type;
+            }
+            parts.push(typeName);
+        }
+        parts.push(s.name);
+        if (s.value) {
+            parts.push(`= ${s.value}`);
+        }
+        return parts.join(' ');
+    }
+    _isMethodDeclarationHeader(node) {
+        return node.phraseType === 115 /* MethodDeclarationHeader */;
+    }
+    _isMemberModifierList(node) {
+        return node.phraseType === 110 /* MemberModifierList */;
+    }
+    _isMethod(s) {
+        return s.kind === 32 /* Method */;
+    }
+    _toName(s) {
+        return s.name.toLowerCase();
+    }
+    _isParameter(s) {
+        return s.kind === 128 /* Parameter */;
+    }
+}
+const snippetEscapeRegex = /[$}\\]/g;
+function snippetEscape(text) {
+    return text.replace(snippetEscapeRegex, snippetEscapeReplacer);
+}
+function snippetEscapeReplacer(match, offset, subject) {
+    return '\\' + match;
+}