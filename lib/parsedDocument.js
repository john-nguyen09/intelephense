--- conflicted
+++ resolved
@@ -1,724 +1,363 @@
-<<<<<<< HEAD
-/* Copyright (c) Ben Robert Mewburn
- * Licensed under the ISC Licence.
- */
-'use strict';
-Object.defineProperty(exports, "__esModule", { value: true });
-const php7parser_1 = require("php7parser");
-const textDocument_1 = require("./textDocument");
-const lsp = require("vscode-languageserver-types");
-const types_1 = require("./types");
-const util = require("./util");
-const textDocumentChangeDebounceWait = 250;
-class ParsedDocument {
-    constructor(uri, text, version = 0) {
-        this.version = version;
-        this._uriHash = 0;
-        this._reparse = (x) => {
-            this._parseTree = php7parser_1.Parser.parse(this._textDocument.text);
-            this._changeEvent.trigger({ parsedDocument: this });
-        };
-        this._parseTree = php7parser_1.Parser.parse(text);
-        this._textDocument = new textDocument_1.TextDocument(uri, text);
-        this._debounce = new types_1.Debounce(this._reparse, textDocumentChangeDebounceWait);
-        this._changeEvent = new types_1.Event();
-        this._uriHash = Math.abs(util.hash32(uri));
-    }
-    get tree() {
-        return this._parseTree;
-    }
-    get uri() {
-        return this._textDocument.uri;
-    }
-    get text() {
-        return this._textDocument.text;
-    }
-    get changeEvent() {
-        return this._changeEvent;
-    }
-    find(predicate) {
-        let traverser = new types_1.TreeTraverser([this._parseTree]);
-        return traverser.find(predicate);
-    }
-    textBeforeOffset(offset, length) {
-        return this._textDocument.textBeforeOffset(offset, length);
-    }
-    lineSubstring(offset) {
-        return this._textDocument.lineSubstring(offset);
-    }
-    wordAtOffset(offset) {
-        let lineText = this._textDocument.lineSubstring(offset);
-        let match = lineText.match(ParsedDocument._wordRegex);
-        return match ? match[0] : '';
-    }
-    flush() {
-        this._debounce.flush();
-    }
-    traverse(visitor) {
-        let traverser = new types_1.TreeTraverser([this._parseTree]);
-        traverser.traverse(visitor);
-        return visitor;
-    }
-    applyChanges(contentChanges) {
-        let change;
-        for (let n = 0, l = contentChanges.length; n < l; ++n) {
-            change = contentChanges[n];
-            this._textDocument.applyEdit(change.range.start, change.range.end, change.text);
-        }
-        this._debounce.handle(null);
-    }
-    tokenRange(t) {
-        if (!t) {
-            return null;
-        }
-        let r = {
-            start: this._textDocument.positionAtOffset(t.offset),
-            end: this._textDocument.positionAtOffset(t.offset + t.length)
-        };
-        return r;
-    }
-    nodeHashedLocation(node) {
-        if (!node) {
-            return null;
-        }
-        let range = this.nodeRange(node);
-        if (!range) {
-            return null;
-        }
-        return types_1.HashedLocation.create(this._uriHash, range);
-    }
-    nodeLocation(node) {
-        if (!node) {
-            return undefined;
-        }
-        let range = this.nodeRange(node);
-        if (!range) {
-            return undefined;
-        }
-        return lsp.Location.create(this.uri, range);
-    }
-    nodeRange(node) {
-        if (!node) {
-            return null;
-        }
-        if (ParsedDocument.isToken(node)) {
-            return this.tokenRange(node);
-        }
-        let tFirst = ParsedDocument.firstToken(node);
-        let tLast = ParsedDocument.lastToken(node);
-        if (!tFirst || !tLast) {
-            return lsp.Range.create(0, 0, 0, 0);
-        }
-        let range = {
-            start: this._textDocument.positionAtOffset(tFirst.offset),
-            end: this._textDocument.positionAtOffset(tLast.offset + tLast.length)
-        };
-        return range;
-    }
-    tokenText(t) {
-        return t && t.tokenType !== undefined ? this._textDocument.textAtOffset(t.offset, t.length) : '';
-    }
-    nodeText(node) {
-        if (!node) {
-            return '';
-        }
-        if (node.tokenType !== undefined) {
-            return this._textDocument.textAtOffset(node.offset, node.length);
-        }
-        let tFirst = ParsedDocument.firstToken(node);
-        let tLast = ParsedDocument.lastToken(node);
-        if (!tFirst || !tLast) {
-            return '';
-        }
-        return this._textDocument.text.slice(tFirst.offset, tLast.offset + tLast.length);
-    }
-    createAnonymousName(node) {
-        let tFirst = ParsedDocument.firstToken(node);
-        let offset = tFirst ? tFirst.offset : 0;
-        return `#anon#${this.uri}#${offset}`;
-    }
-    positionAtOffset(offset) {
-        return this._textDocument.positionAtOffset(offset);
-    }
-    offsetAtPosition(position) {
-        return this._textDocument.offsetAtPosition(position);
-    }
-    documentLanguageRanges() {
-        let visitor = new DocumentLanguageRangesVisitor(this);
-        this.traverse(visitor);
-        return visitor.ranges;
-    }
-}
-ParsedDocument._wordRegex = /[$a-zA-Z_\x80-\xff][\\a-zA-Z0-9_\x80-\xff]*$/;
-exports.ParsedDocument = ParsedDocument;
-(function (ParsedDocument) {
-    function firstToken(node) {
-        if (ParsedDocument.isToken(node)) {
-            return node;
-        }
-        let t;
-        for (let n = 0, l = node.children.length; n < l; ++n) {
-            t = this.firstToken(node.children[n]);
-            if (t !== null) {
-                return t;
-            }
-        }
-        return null;
-    }
-    ParsedDocument.firstToken = firstToken;
-    function lastToken(node) {
-        if (ParsedDocument.isToken(node)) {
-            return node;
-        }
-        let t;
-        for (let n = node.children.length - 1; n >= 0; --n) {
-            t = this.lastToken(node.children[n]);
-            if (t !== null) {
-                return t;
-            }
-        }
-        return null;
-    }
-    ParsedDocument.lastToken = lastToken;
-    function isToken(node, types) {
-        return node && node.tokenType !== undefined &&
-            (!types || types.indexOf(node.tokenType) > -1);
-    }
-    ParsedDocument.isToken = isToken;
-    function isPhrase(node, types) {
-        return node && node.phraseType !== undefined &&
-            (!types || types.indexOf(node.phraseType) > -1);
-    }
-    ParsedDocument.isPhrase = isPhrase;
-    function isOffsetInToken(offset, t) {
-        return offset > -1 && ParsedDocument.isToken(t) &&
-            t.offset <= offset &&
-            t.offset + t.length - 1 >= offset;
-    }
-    ParsedDocument.isOffsetInToken = isOffsetInToken;
-    function isOffsetInNode(offset, node) {
-        if (!node || offset < 0) {
-            return false;
-        }
-        if (ParsedDocument.isToken(node)) {
-            return ParsedDocument.isOffsetInToken(offset, node);
-        }
-        let tFirst = ParsedDocument.firstToken(node);
-        let tLast = ParsedDocument.lastToken(node);
-        if (!tFirst || !tLast) {
-            return false;
-        }
-        return tFirst.offset <= offset && tLast.offset + tLast.length - 1 >= offset;
-    }
-    ParsedDocument.isOffsetInNode = isOffsetInNode;
-    function findChild(parent, fn) {
-        if (!parent || !parent.children) {
-            return undefined;
-        }
-        let child;
-        for (let n = 0, l = parent.children.length; n < l; ++n) {
-            child = parent.children[n];
-            if (fn(child)) {
-                return child;
-            }
-        }
-        return undefined;
-    }
-    ParsedDocument.findChild = findChild;
-    function filterChildren(parent, fn) {
-        let filtered = [];
-        if (!parent || !parent.children) {
-            return filtered;
-        }
-        let child;
-        for (let n = 0, l = parent.children.length; n < l; ++n) {
-            child = parent.children[n];
-            if (fn(child)) {
-                filtered.push(child);
-            }
-        }
-        return filtered;
-    }
-    ParsedDocument.filterChildren = filterChildren;
-    function isNamePhrase(node) {
-        if (!node) {
-            return false;
-        }
-        switch (node.phraseType) {
-            case 141 /* QualifiedName */:
-            case 144 /* RelativeQualifiedName */:
-            case 84 /* FullyQualifiedName */:
-                return true;
-            default:
-                return false;
-        }
-    }
-    ParsedDocument.isNamePhrase = isNamePhrase;
-})(ParsedDocument = exports.ParsedDocument || (exports.ParsedDocument = {}));
-class ParsedDocumentStore {
-    constructor() {
-        this._bubbleEvent = (args) => {
-            this._parsedDocumentChangeEvent.trigger(args);
-        };
-        this._parsedDocumentmap = {};
-        this._parsedDocumentChangeEvent = new types_1.Event();
-        this._unsubscribeMap = {};
-    }
-    get parsedDocumentChangeEvent() {
-        return this._parsedDocumentChangeEvent;
-    }
-    get count() {
-        return Object.keys(this._parsedDocumentmap).length;
-    }
-    get documents() {
-        return Object.keys(this._parsedDocumentmap).map((v) => {
-            return this._parsedDocumentmap[v];
-        });
-    }
-    has(uri) {
-        return this._parsedDocumentmap[uri] !== undefined;
-    }
-    add(parsedDocument) {
-        if (this.has(parsedDocument.uri)) {
-            throw new Error('Duplicate key');
-        }
-        this._parsedDocumentmap[parsedDocument.uri] = parsedDocument;
-        this._unsubscribeMap[parsedDocument.uri] = parsedDocument.changeEvent.subscribe(this._bubbleEvent);
-    }
-    remove(uri) {
-        if (!this.has(uri)) {
-            return;
-        }
-        let unsubscribe = this._unsubscribeMap[uri];
-        unsubscribe();
-        delete this._parsedDocumentmap[uri];
-    }
-    find(uri) {
-        return this._parsedDocumentmap[uri];
-    }
-}
-exports.ParsedDocumentStore = ParsedDocumentStore;
-class ToStringVisitor {
-    constructor(doc, ignore) {
-        this._text = '';
-        this._doc = doc;
-    }
-    get text() {
-        return this._text;
-    }
-    postorder(node, spine) {
-        if (ParsedDocument.isToken(node) && (!this._ignore || this._ignore.indexOf(node.tokenType) < 0)) {
-            this._text += this._doc.tokenText(node);
-        }
-    }
-}
-const phpLanguageId = 'php';
-class DocumentLanguageRangesVisitor {
-    constructor(doc) {
-        this.doc = doc;
-        this._ranges = [];
-    }
-    get ranges() {
-        //handle no close tag
-        if (this._phpOpenPosition && this._lastToken) {
-            this._ranges.push({
-                range: lsp.Range.create(this._phpOpenPosition, this.doc.tokenRange(this._lastToken).end),
-                languageId: phpLanguageId
-            });
-            this._phpOpenPosition = undefined;
-        }
-        return this._ranges;
-    }
-    preorder(node, spine) {
-        switch (node.tokenType) {
-            case 81 /* Text */:
-                this._ranges.push({ range: this.doc.tokenRange(node) });
-                break;
-            case 156 /* OpenTag */:
-            case 157 /* OpenTagEcho */:
-                this._phpOpenPosition = this.doc.tokenRange(node).start;
-                break;
-            case 158 /* CloseTag */:
-                {
-                    let closeTagRange = this.doc.tokenRange(node);
-                    this._ranges.push({
-                        range: lsp.Range.create(this._phpOpenPosition || closeTagRange.start, closeTagRange.end),
-                        languageId: phpLanguageId
-                    });
-                    this._phpOpenPosition = undefined;
-                }
-                break;
-            default:
-                break;
-        }
-        if (node.tokenType !== undefined) {
-            this._lastToken = node;
-        }
-        return true;
-    }
-}
-=======
-/* Copyright (c) Ben Robert Mewburn
- * Licensed under the ISC Licence.
- */
-'use strict';
-Object.defineProperty(exports, "__esModule", { value: true });
-const php7parser_1 = require("php7parser");
-const textDocument_1 = require("./textDocument");
-const lsp = require("vscode-languageserver-types");
-const types_1 = require("./types");
-const util = require("./util");
-const textDocumentChangeDebounceWait = 250;
-class ParsedDocument {
-    constructor(uri, text, version = 0) {
-        this.version = version;
-        this._uriHash = 0;
-        this._reparse = (x) => {
-            this._parseTree = php7parser_1.Parser.parse(this._textDocument.text);
-            this._changeEvent.trigger({ parsedDocument: this });
-        };
-        this._parseTree = php7parser_1.Parser.parse(text);
-        this._textDocument = new textDocument_1.TextDocument(uri, text);
-        this._debounce = new types_1.Debounce(this._reparse, textDocumentChangeDebounceWait);
-        this._changeEvent = new types_1.Event();
-        this._uriHash = Math.abs(util.hash32(uri));
-    }
-    get tree() {
-        return this._parseTree;
-    }
-    get uri() {
-        return this._textDocument.uri;
-    }
-    get text() {
-        return this._textDocument.text;
-    }
-    get changeEvent() {
-        return this._changeEvent;
-    }
-    find(predicate) {
-        let traverser = new types_1.TreeTraverser([this._parseTree]);
-        return traverser.find(predicate);
-    }
-    textBeforeOffset(offset, length) {
-        return this._textDocument.textBeforeOffset(offset, length);
-    }
-    lineSubstring(offset) {
-        return this._textDocument.lineSubstring(offset);
-    }
-    wordAtOffset(offset) {
-        let lineText = this._textDocument.lineSubstring(offset);
-        let match = lineText.match(ParsedDocument._wordRegex);
-        return match ? match[0] : '';
-    }
-    flush() {
-        this._debounce.flush();
-    }
-    traverse(visitor) {
-        let traverser = new types_1.TreeTraverser([this._parseTree]);
-        traverser.traverse(visitor);
-        return visitor;
-    }
-    applyChanges(contentChanges) {
-        let change;
-        for (let n = 0, l = contentChanges.length; n < l; ++n) {
-            change = contentChanges[n];
-            if (!change.range) {
-                this._textDocument.text = change.text;
-            }
-            else {
-                this._textDocument.applyEdit(change.range.start, change.range.end, change.text);
-            }
-        }
-        this._debounce.handle(null);
-    }
-    tokenRange(t) {
-        if (!t) {
-            return null;
-        }
-        let r = {
-            start: this._textDocument.positionAtOffset(t.offset),
-            end: this._textDocument.positionAtOffset(t.offset + t.length)
-        };
-        return r;
-    }
-    nodeHashedLocation(node) {
-        if (!node) {
-            return null;
-        }
-        let range = this.nodeRange(node);
-        if (!range) {
-            return null;
-        }
-        return types_1.HashedLocation.create(this._uriHash, range);
-    }
-    nodeLocation(node) {
-        if (!node) {
-            return undefined;
-        }
-        let range = this.nodeRange(node);
-        if (!range) {
-            return undefined;
-        }
-        return lsp.Location.create(this.uri, range);
-    }
-    nodeRange(node) {
-        if (!node) {
-            return null;
-        }
-        if (ParsedDocument.isToken(node)) {
-            return this.tokenRange(node);
-        }
-        let tFirst = ParsedDocument.firstToken(node);
-        let tLast = ParsedDocument.lastToken(node);
-        if (!tFirst || !tLast) {
-            return lsp.Range.create(0, 0, 0, 0);
-        }
-        let range = {
-            start: this._textDocument.positionAtOffset(tFirst.offset),
-            end: this._textDocument.positionAtOffset(tLast.offset + tLast.length)
-        };
-        return range;
-    }
-    tokenText(t) {
-        return t && t.tokenType !== undefined ? this._textDocument.textAtOffset(t.offset, t.length) : '';
-    }
-    nodeText(node) {
-        if (!node) {
-            return '';
-        }
-        if (node.tokenType !== undefined) {
-            return this._textDocument.textAtOffset(node.offset, node.length);
-        }
-        let tFirst = ParsedDocument.firstToken(node);
-        let tLast = ParsedDocument.lastToken(node);
-        if (!tFirst || !tLast) {
-            return '';
-        }
-        return this._textDocument.text.slice(tFirst.offset, tLast.offset + tLast.length);
-    }
-    createAnonymousName(node) {
-        let tFirst = ParsedDocument.firstToken(node);
-        let offset = tFirst ? tFirst.offset : 0;
-        return `#anon#${this.uri}#${offset}`;
-    }
-    positionAtOffset(offset) {
-        return this._textDocument.positionAtOffset(offset);
-    }
-    offsetAtPosition(position) {
-        return this._textDocument.offsetAtPosition(position);
-    }
-    documentLanguageRanges() {
-        let visitor = new DocumentLanguageRangesVisitor(this);
-        this.traverse(visitor);
-        return visitor.ranges;
-    }
-}
-ParsedDocument._wordRegex = /[$a-zA-Z_\x80-\xff][\\a-zA-Z0-9_\x80-\xff]*$/;
-exports.ParsedDocument = ParsedDocument;
-(function (ParsedDocument) {
-    function firstToken(node) {
-        if (ParsedDocument.isToken(node)) {
-            return node;
-        }
-        let t;
-        for (let n = 0, l = node.children.length; n < l; ++n) {
-            t = this.firstToken(node.children[n]);
-            if (t !== null) {
-                return t;
-            }
-        }
-        return null;
-    }
-    ParsedDocument.firstToken = firstToken;
-    function lastToken(node) {
-        if (ParsedDocument.isToken(node)) {
-            return node;
-        }
-        let t;
-        for (let n = node.children.length - 1; n >= 0; --n) {
-            t = this.lastToken(node.children[n]);
-            if (t !== null) {
-                return t;
-            }
-        }
-        return null;
-    }
-    ParsedDocument.lastToken = lastToken;
-    function isToken(node, types) {
-        return node && node.tokenType !== undefined &&
-            (!types || types.indexOf(node.tokenType) > -1);
-    }
-    ParsedDocument.isToken = isToken;
-    function isPhrase(node, types) {
-        return node && node.phraseType !== undefined &&
-            (!types || types.indexOf(node.phraseType) > -1);
-    }
-    ParsedDocument.isPhrase = isPhrase;
-    function isOffsetInToken(offset, t) {
-        return offset > -1 && ParsedDocument.isToken(t) &&
-            t.offset <= offset &&
-            t.offset + t.length - 1 >= offset;
-    }
-    ParsedDocument.isOffsetInToken = isOffsetInToken;
-    function isOffsetInNode(offset, node) {
-        if (!node || offset < 0) {
-            return false;
-        }
-        if (ParsedDocument.isToken(node)) {
-            return ParsedDocument.isOffsetInToken(offset, node);
-        }
-        let tFirst = ParsedDocument.firstToken(node);
-        let tLast = ParsedDocument.lastToken(node);
-        if (!tFirst || !tLast) {
-            return false;
-        }
-        return tFirst.offset <= offset && tLast.offset + tLast.length - 1 >= offset;
-    }
-    ParsedDocument.isOffsetInNode = isOffsetInNode;
-    function findChild(parent, fn) {
-        if (!parent || !parent.children) {
-            return undefined;
-        }
-        let child;
-        for (let n = 0, l = parent.children.length; n < l; ++n) {
-            child = parent.children[n];
-            if (fn(child)) {
-                return child;
-            }
-        }
-        return undefined;
-    }
-    ParsedDocument.findChild = findChild;
-    function filterChildren(parent, fn) {
-        let filtered = [];
-        if (!parent || !parent.children) {
-            return filtered;
-        }
-        let child;
-        for (let n = 0, l = parent.children.length; n < l; ++n) {
-            child = parent.children[n];
-            if (fn(child)) {
-                filtered.push(child);
-            }
-        }
-        return filtered;
-    }
-    ParsedDocument.filterChildren = filterChildren;
-    function isNamePhrase(node) {
-        if (!node) {
-            return false;
-        }
-        switch (node.phraseType) {
-            case 141 /* QualifiedName */:
-            case 144 /* RelativeQualifiedName */:
-            case 84 /* FullyQualifiedName */:
-                return true;
-            default:
-                return false;
-        }
-    }
-    ParsedDocument.isNamePhrase = isNamePhrase;
-})(ParsedDocument = exports.ParsedDocument || (exports.ParsedDocument = {}));
-class ParsedDocumentStore {
-    constructor() {
-        this._bubbleEvent = (args) => {
-            this._parsedDocumentChangeEvent.trigger(args);
-        };
-        this._parsedDocumentmap = {};
-        this._parsedDocumentChangeEvent = new types_1.Event();
-        this._unsubscribeMap = {};
-    }
-    get parsedDocumentChangeEvent() {
-        return this._parsedDocumentChangeEvent;
-    }
-    get count() {
-        return Object.keys(this._parsedDocumentmap).length;
-    }
-    get documents() {
-        return Object.keys(this._parsedDocumentmap).map((v) => {
-            return this._parsedDocumentmap[v];
-        });
-    }
-    has(uri) {
-        return this._parsedDocumentmap[uri] !== undefined;
-    }
-    add(parsedDocument) {
-        if (this.has(parsedDocument.uri)) {
-            throw new Error('Duplicate key');
-        }
-        this._parsedDocumentmap[parsedDocument.uri] = parsedDocument;
-        this._unsubscribeMap[parsedDocument.uri] = parsedDocument.changeEvent.subscribe(this._bubbleEvent);
-    }
-    remove(uri) {
-        if (!this.has(uri)) {
-            return;
-        }
-        let unsubscribe = this._unsubscribeMap[uri];
-        unsubscribe();
-        delete this._parsedDocumentmap[uri];
-    }
-    find(uri) {
-        return this._parsedDocumentmap[uri];
-    }
-}
-exports.ParsedDocumentStore = ParsedDocumentStore;
-class ToStringVisitor {
-    constructor(doc, ignore) {
-        this._text = '';
-        this._doc = doc;
-    }
-    get text() {
-        return this._text;
-    }
-    postorder(node, spine) {
-        if (ParsedDocument.isToken(node) && (!this._ignore || this._ignore.indexOf(node.tokenType) < 0)) {
-            this._text += this._doc.tokenText(node);
-        }
-    }
-}
-const phpLanguageId = 'php';
-class DocumentLanguageRangesVisitor {
-    constructor(doc) {
-        this.doc = doc;
-        this._ranges = [];
-    }
-    get ranges() {
-        //handle no close tag
-        if (this._phpOpenPosition && this._lastToken) {
-            this._ranges.push({
-                range: lsp.Range.create(this._phpOpenPosition, this.doc.tokenRange(this._lastToken).end),
-                languageId: phpLanguageId
-            });
-            this._phpOpenPosition = undefined;
-        }
-        return this._ranges;
-    }
-    preorder(node, spine) {
-        switch (node.tokenType) {
-            case 81 /* Text */:
-                this._ranges.push({ range: this.doc.tokenRange(node) });
-                break;
-            case 156 /* OpenTag */:
-            case 157 /* OpenTagEcho */:
-                this._phpOpenPosition = this.doc.tokenRange(node).start;
-                break;
-            case 158 /* CloseTag */:
-                {
-                    let closeTagRange = this.doc.tokenRange(node);
-                    this._ranges.push({
-                        range: lsp.Range.create(this._phpOpenPosition || closeTagRange.start, closeTagRange.end),
-                        languageId: phpLanguageId
-                    });
-                    this._phpOpenPosition = undefined;
-                }
-                break;
-            default:
-                break;
-        }
-        if (node.tokenType !== undefined) {
-            this._lastToken = node;
-        }
-        return true;
-    }
-}
->>>>>>> 4fc00ff4
+/* Copyright (c) Ben Robert Mewburn
+ * Licensed under the ISC Licence.
+ */
+'use strict';
+Object.defineProperty(exports, "__esModule", { value: true });
+const php7parser_1 = require("php7parser");
+const textDocument_1 = require("./textDocument");
+const lsp = require("vscode-languageserver-types");
+const types_1 = require("./types");
+const util = require("./util");
+const textDocumentChangeDebounceWait = 250;
+class ParsedDocument {
+    constructor(uri, text, version = 0) {
+        this.version = version;
+        this._uriHash = 0;
+        this._reparse = (x) => {
+            this._parseTree = php7parser_1.Parser.parse(this._textDocument.text);
+            this._changeEvent.trigger({ parsedDocument: this });
+        };
+        this._parseTree = php7parser_1.Parser.parse(text);
+        this._textDocument = new textDocument_1.TextDocument(uri, text);
+        this._debounce = new types_1.Debounce(this._reparse, textDocumentChangeDebounceWait);
+        this._changeEvent = new types_1.Event();
+        this._uriHash = Math.abs(util.hash32(uri));
+    }
+    get tree() {
+        return this._parseTree;
+    }
+    get uri() {
+        return this._textDocument.uri;
+    }
+    get text() {
+        return this._textDocument.text;
+    }
+    get changeEvent() {
+        return this._changeEvent;
+    }
+    find(predicate) {
+        let traverser = new types_1.TreeTraverser([this._parseTree]);
+        return traverser.find(predicate);
+    }
+    textBeforeOffset(offset, length) {
+        return this._textDocument.textBeforeOffset(offset, length);
+    }
+    lineSubstring(offset) {
+        return this._textDocument.lineSubstring(offset);
+    }
+    wordAtOffset(offset) {
+        let lineText = this._textDocument.lineSubstring(offset);
+        let match = lineText.match(ParsedDocument._wordRegex);
+        return match ? match[0] : '';
+    }
+    flush() {
+        this._debounce.flush();
+    }
+    traverse(visitor) {
+        let traverser = new types_1.TreeTraverser([this._parseTree]);
+        traverser.traverse(visitor);
+        return visitor;
+    }
+    applyChanges(contentChanges) {
+        let change;
+        for (let n = 0, l = contentChanges.length; n < l; ++n) {
+            change = contentChanges[n];
+            if (!change.range) {
+                this._textDocument.text = change.text;
+            }
+            else {
+                this._textDocument.applyEdit(change.range.start, change.range.end, change.text);
+            }
+        }
+        this._debounce.handle(null);
+    }
+    tokenRange(t) {
+        if (!t) {
+            return null;
+        }
+        let r = {
+            start: this._textDocument.positionAtOffset(t.offset),
+            end: this._textDocument.positionAtOffset(t.offset + t.length)
+        };
+        return r;
+    }
+    nodeHashedLocation(node) {
+        if (!node) {
+            return null;
+        }
+        let range = this.nodeRange(node);
+        if (!range) {
+            return null;
+        }
+        return types_1.HashedLocation.create(this._uriHash, range);
+    }
+    nodeLocation(node) {
+        if (!node) {
+            return undefined;
+        }
+        let range = this.nodeRange(node);
+        if (!range) {
+            return undefined;
+        }
+        return lsp.Location.create(this.uri, range);
+    }
+    nodeRange(node) {
+        if (!node) {
+            return null;
+        }
+        if (ParsedDocument.isToken(node)) {
+            return this.tokenRange(node);
+        }
+        let tFirst = ParsedDocument.firstToken(node);
+        let tLast = ParsedDocument.lastToken(node);
+        if (!tFirst || !tLast) {
+            return lsp.Range.create(0, 0, 0, 0);
+        }
+        let range = {
+            start: this._textDocument.positionAtOffset(tFirst.offset),
+            end: this._textDocument.positionAtOffset(tLast.offset + tLast.length)
+        };
+        return range;
+    }
+    tokenText(t) {
+        return t && t.tokenType !== undefined ? this._textDocument.textAtOffset(t.offset, t.length) : '';
+    }
+    nodeText(node) {
+        if (!node) {
+            return '';
+        }
+        if (node.tokenType !== undefined) {
+            return this._textDocument.textAtOffset(node.offset, node.length);
+        }
+        let tFirst = ParsedDocument.firstToken(node);
+        let tLast = ParsedDocument.lastToken(node);
+        if (!tFirst || !tLast) {
+            return '';
+        }
+        return this._textDocument.text.slice(tFirst.offset, tLast.offset + tLast.length);
+    }
+    createAnonymousName(node) {
+        let tFirst = ParsedDocument.firstToken(node);
+        let offset = tFirst ? tFirst.offset : 0;
+        return `#anon#${this.uri}#${offset}`;
+    }
+    positionAtOffset(offset) {
+        return this._textDocument.positionAtOffset(offset);
+    }
+    offsetAtPosition(position) {
+        return this._textDocument.offsetAtPosition(position);
+    }
+    documentLanguageRanges() {
+        let visitor = new DocumentLanguageRangesVisitor(this);
+        this.traverse(visitor);
+        return visitor.ranges;
+    }
+}
+ParsedDocument._wordRegex = /[$a-zA-Z_\x80-\xff][\\a-zA-Z0-9_\x80-\xff]*$/;
+exports.ParsedDocument = ParsedDocument;
+(function (ParsedDocument) {
+    function firstToken(node) {
+        if (ParsedDocument.isToken(node)) {
+            return node;
+        }
+        let t;
+        for (let n = 0, l = node.children.length; n < l; ++n) {
+            t = this.firstToken(node.children[n]);
+            if (t !== null) {
+                return t;
+            }
+        }
+        return null;
+    }
+    ParsedDocument.firstToken = firstToken;
+    function lastToken(node) {
+        if (ParsedDocument.isToken(node)) {
+            return node;
+        }
+        let t;
+        for (let n = node.children.length - 1; n >= 0; --n) {
+            t = this.lastToken(node.children[n]);
+            if (t !== null) {
+                return t;
+            }
+        }
+        return null;
+    }
+    ParsedDocument.lastToken = lastToken;
+    function isToken(node, types) {
+        return node && node.tokenType !== undefined &&
+            (!types || types.indexOf(node.tokenType) > -1);
+    }
+    ParsedDocument.isToken = isToken;
+    function isPhrase(node, types) {
+        return node && node.phraseType !== undefined &&
+            (!types || types.indexOf(node.phraseType) > -1);
+    }
+    ParsedDocument.isPhrase = isPhrase;
+    function isOffsetInToken(offset, t) {
+        return offset > -1 && ParsedDocument.isToken(t) &&
+            t.offset <= offset &&
+            t.offset + t.length - 1 >= offset;
+    }
+    ParsedDocument.isOffsetInToken = isOffsetInToken;
+    function isOffsetInNode(offset, node) {
+        if (!node || offset < 0) {
+            return false;
+        }
+        if (ParsedDocument.isToken(node)) {
+            return ParsedDocument.isOffsetInToken(offset, node);
+        }
+        let tFirst = ParsedDocument.firstToken(node);
+        let tLast = ParsedDocument.lastToken(node);
+        if (!tFirst || !tLast) {
+            return false;
+        }
+        return tFirst.offset <= offset && tLast.offset + tLast.length - 1 >= offset;
+    }
+    ParsedDocument.isOffsetInNode = isOffsetInNode;
+    function findChild(parent, fn) {
+        if (!parent || !parent.children) {
+            return undefined;
+        }
+        let child;
+        for (let n = 0, l = parent.children.length; n < l; ++n) {
+            child = parent.children[n];
+            if (fn(child)) {
+                return child;
+            }
+        }
+        return undefined;
+    }
+    ParsedDocument.findChild = findChild;
+    function filterChildren(parent, fn) {
+        let filtered = [];
+        if (!parent || !parent.children) {
+            return filtered;
+        }
+        let child;
+        for (let n = 0, l = parent.children.length; n < l; ++n) {
+            child = parent.children[n];
+            if (fn(child)) {
+                filtered.push(child);
+            }
+        }
+        return filtered;
+    }
+    ParsedDocument.filterChildren = filterChildren;
+    function isNamePhrase(node) {
+        if (!node) {
+            return false;
+        }
+        switch (node.phraseType) {
+            case 141 /* QualifiedName */:
+            case 144 /* RelativeQualifiedName */:
+            case 84 /* FullyQualifiedName */:
+                return true;
+            default:
+                return false;
+        }
+    }
+    ParsedDocument.isNamePhrase = isNamePhrase;
+})(ParsedDocument = exports.ParsedDocument || (exports.ParsedDocument = {}));
+class ParsedDocumentStore {
+    constructor() {
+        this._bubbleEvent = (args) => {
+            this._parsedDocumentChangeEvent.trigger(args);
+        };
+        this._parsedDocumentmap = {};
+        this._parsedDocumentChangeEvent = new types_1.Event();
+        this._unsubscribeMap = {};
+    }
+    get parsedDocumentChangeEvent() {
+        return this._parsedDocumentChangeEvent;
+    }
+    get count() {
+        return Object.keys(this._parsedDocumentmap).length;
+    }
+    get documents() {
+        return Object.keys(this._parsedDocumentmap).map((v) => {
+            return this._parsedDocumentmap[v];
+        });
+    }
+    has(uri) {
+        return this._parsedDocumentmap[uri] !== undefined;
+    }
+    add(parsedDocument) {
+        if (this.has(parsedDocument.uri)) {
+            throw new Error('Duplicate key');
+        }
+        this._parsedDocumentmap[parsedDocument.uri] = parsedDocument;
+        this._unsubscribeMap[parsedDocument.uri] = parsedDocument.changeEvent.subscribe(this._bubbleEvent);
+    }
+    remove(uri) {
+        if (!this.has(uri)) {
+            return;
+        }
+        let unsubscribe = this._unsubscribeMap[uri];
+        unsubscribe();
+        delete this._parsedDocumentmap[uri];
+    }
+    find(uri) {
+        return this._parsedDocumentmap[uri];
+    }
+}
+exports.ParsedDocumentStore = ParsedDocumentStore;
+class ToStringVisitor {
+    constructor(doc, ignore) {
+        this._text = '';
+        this._doc = doc;
+    }
+    get text() {
+        return this._text;
+    }
+    postorder(node, spine) {
+        if (ParsedDocument.isToken(node) && (!this._ignore || this._ignore.indexOf(node.tokenType) < 0)) {
+            this._text += this._doc.tokenText(node);
+        }
+    }
+}
+const phpLanguageId = 'php';
+class DocumentLanguageRangesVisitor {
+    constructor(doc) {
+        this.doc = doc;
+        this._ranges = [];
+    }
+    get ranges() {
+        //handle no close tag
+        if (this._phpOpenPosition && this._lastToken) {
+            this._ranges.push({
+                range: lsp.Range.create(this._phpOpenPosition, this.doc.tokenRange(this._lastToken).end),
+                languageId: phpLanguageId
+            });
+            this._phpOpenPosition = undefined;
+        }
+        return this._ranges;
+    }
+    preorder(node, spine) {
+        switch (node.tokenType) {
+            case 81 /* Text */:
+                this._ranges.push({ range: this.doc.tokenRange(node) });
+                break;
+            case 156 /* OpenTag */:
+            case 157 /* OpenTagEcho */:
+                this._phpOpenPosition = this.doc.tokenRange(node).start;
+                break;
+            case 158 /* CloseTag */:
+                {
+                    let closeTagRange = this.doc.tokenRange(node);
+                    this._ranges.push({
+                        range: lsp.Range.create(this._phpOpenPosition || closeTagRange.start, closeTagRange.end),
+                        languageId: phpLanguageId
+                    });
+                    this._phpOpenPosition = undefined;
+                }
+                break;
+            default:
+                break;
+        }
+        if (node.tokenType !== undefined) {
+            this._lastToken = node;
+        }
+        return true;
+    }
+}