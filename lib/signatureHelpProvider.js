<<<<<<< HEAD
/* Copyright (c) Ben Robert Mewburn
 * Licensed under the ISC Licence.
 */
'use strict';
Object.defineProperty(exports, "__esModule", { value: true });
const symbol_1 = require("./symbol");
const parseTreeTraverser_1 = require("./parseTreeTraverser");
const parsedDocument_1 = require("./parsedDocument");
class SignatureHelpProvider {
    constructor(symbolStore, docStore, refStore) {
        this.symbolStore = symbolStore;
        this.docStore = docStore;
        this.refStore = refStore;
    }
    provideSignatureHelp(uri, position) {
        let doc = this.docStore.find(uri);
        let table = this.symbolStore.getSymbolTable(uri);
        let refTable = this.refStore.getReferenceTable(uri);
        if (!doc || !table || !refTable) {
            return null;
        }
        let traverser = new parseTreeTraverser_1.ParseTreeTraverser(doc, table, refTable);
        let token = traverser.position(position);
        if (!this._shouldTrigger(traverser.clone())) {
            return null;
        }
        let callableExpr = traverser.ancestor(this._isCallablePhrase);
        if (!callableExpr) {
            return null;
        }
        let symbol = this._getSymbol(traverser.clone());
        let delimFilterFn = (x) => {
            return x.tokenType === 93 /* Comma */ && x.offset <= token.offset;
        };
        let argNumber = parsedDocument_1.ParsedDocument.filterChildren(parsedDocument_1.ParsedDocument.findChild(callableExpr, this._isArgExprList), delimFilterFn).length;
        return symbol ? this._createSignatureHelp(symbol, argNumber) : null;
    }
    _shouldTrigger(traverser) {
        let t = traverser.node;
        if (!t) {
            return false;
        }
        if (t.tokenType === 118 /* OpenParenthesis */) {
            return this._isCallablePhrase(traverser.parent());
        }
        if (t.tokenType === 93 /* Comma */) {
            return parsedDocument_1.ParsedDocument.isPhrase(traverser.parent(), [8 /* ArgumentExpressionList */]) &&
                this._isCallablePhrase(traverser.parent());
        }
        return false;
    }
    _createSignatureHelp(fn, argNumber) {
        if (!fn.children) {
            return null;
        }
        let params = fn.children.filter((x) => {
            return x.kind === 128 /* Parameter */;
        });
        if (!params.length || argNumber > params.length - 1) {
            return null;
        }
        let nOptionalParams = params.reduce((carry, value) => {
            return value.value ? carry + 1 : carry;
        }, 0);
        let nRequiredParams = params.length - nOptionalParams;
        let signatures = [];
        signatures.push(this._signatureInfo(fn, params));
        return {
            activeParameter: argNumber,
            activeSignature: 0,
            signatures: signatures
        };
    }
    _signatureInfo(fn, params) {
        let paramInfoArray = this._parameterInfoArray(params);
        let label = fn.name + '(';
        label += paramInfoArray.map((v) => {
            return v.label;
        }).join(', ');
        label += ')';
        let returnType = symbol_1.PhpSymbol.type(fn);
        if (returnType) {
            label += ': ' + returnType;
        }
        let info = {
            label: label,
            parameters: paramInfoArray
        };
        if (fn.doc && fn.doc.description) {
            info.documentation = fn.doc.description;
        }
        return info;
    }
    _parameterInfoArray(params) {
        let infos = [];
        for (let n = 0, l = params.length; n < l; ++n) {
            infos.push(this._parameterInfo(params[n]));
        }
        return infos;
    }
    _parameterInfo(s) {
        let labelParts = [];
        let paramType = symbol_1.PhpSymbol.type(s);
        if (paramType) {
            labelParts.push(paramType);
        }
        labelParts.push(s.name);
        if (s.value) {
            labelParts.push('= ' + s.value);
        }
        let info = {
            label: labelParts.join(' '),
        };
        if (s.doc && s.doc.description) {
            info.documentation = s.doc.description;
        }
        return info;
    }
    _getSymbol(traverser) {
        let expr = traverser.node;
        switch (expr.phraseType) {
            case 85 /* FunctionCallExpression */:
                if (traverser.child(this._isNamePhrase)) {
                    return this.symbolStore.findSymbolsByReference(traverser.reference).shift();
                }
                return undefined;
            case 112 /* MethodCallExpression */:
                if (traverser.child(this._isMemberName) && traverser.child(this._isNameToken)) {
                    return this.symbolStore.findSymbolsByReference(traverser.reference, 2 /* Documented */).shift();
                }
                return undefined;
            case 150 /* ScopedCallExpression */:
                if (traverser.child(this._isScopedMemberName) && traverser.child(this._isIdentifier)) {
                    return this.symbolStore.findSymbolsByReference(traverser.reference, 2 /* Documented */).shift();
                }
                return undefined;
            case 128 /* ObjectCreationExpression */:
                if (traverser.child(this._isClassTypeDesignator) && traverser.child(this._isNamePhraseOrRelativeScope)) {
                    return this.symbolStore.findSymbolsByReference(traverser.reference, 1 /* Override */).shift();
                }
                return undefined;
            default:
                throw new Error('Invalid Argument');
        }
    }
    _isCallablePhrase(node) {
        switch (node.phraseType) {
            case 85 /* FunctionCallExpression */:
            case 112 /* MethodCallExpression */:
            case 150 /* ScopedCallExpression */:
            case 128 /* ObjectCreationExpression */:
                return true;
            default:
                return false;
        }
    }
    _isNamePhrase(node) {
        if (!node) {
            return false;
        }
        switch (node.phraseType) {
            case 84 /* FullyQualifiedName */:
            case 144 /* RelativeQualifiedName */:
            case 141 /* QualifiedName */:
                return true;
            default:
                return false;
        }
    }
    _isArgExprList(node) {
        return node.phraseType === 8 /* ArgumentExpressionList */;
    }
    _isMemberName(node) {
        return node.phraseType === 111 /* MemberName */;
    }
    _isScopedMemberName(node) {
        return node.phraseType === 151 /* ScopedMemberName */;
    }
    _isNameToken(node) {
        return node.tokenType === 83 /* Name */;
    }
    _isIdentifier(node) {
        return node.phraseType === 95 /* Identifier */;
    }
    _isClassTypeDesignator(node) {
        return node.phraseType === 34 /* ClassTypeDesignator */;
    }
    _isNamePhraseOrRelativeScope(node) {
        switch (node.phraseType) {
            case 84 /* FullyQualifiedName */:
            case 144 /* RelativeQualifiedName */:
            case 141 /* QualifiedName */:
            case 145 /* RelativeScope */:
                return true;
            default:
                return false;
        }
    }
}
exports.SignatureHelpProvider = SignatureHelpProvider;
=======
/* Copyright (c) Ben Robert Mewburn
 * Licensed under the ISC Licence.
 */
'use strict';
Object.defineProperty(exports, "__esModule", { value: true });
const symbol_1 = require("./symbol");
const parseTreeTraverser_1 = require("./parseTreeTraverser");
const parsedDocument_1 = require("./parsedDocument");
class SignatureHelpProvider {
    constructor(symbolStore, docStore, refStore) {
        this.symbolStore = symbolStore;
        this.docStore = docStore;
        this.refStore = refStore;
    }
    provideSignatureHelp(uri, position) {
        let doc = this.docStore.find(uri);
        let table = this.symbolStore.getSymbolTable(uri);
        let refTable = this.refStore.getReferenceTable(uri);
        if (!doc || !table || !refTable) {
            return null;
        }
        let traverser = new parseTreeTraverser_1.ParseTreeTraverser(doc, table, refTable);
        let token = traverser.position(position);
        let callableExpr = traverser.ancestor(this._isCallablePhrase);
        if (!callableExpr || !token || token.tokenType === 121 /* CloseParenthesis */) {
            return null;
        }
        let symbol = this._getSymbol(traverser.clone());
        let delimFilterFn = (x) => {
            return x.tokenType === 93 /* Comma */ && x.offset <= token.offset;
        };
        let argNumber = parsedDocument_1.ParsedDocument.filterChildren(parsedDocument_1.ParsedDocument.findChild(callableExpr, this._isArgExprList), delimFilterFn).length;
        return symbol ? this._createSignatureHelp(symbol, argNumber) : null;
    }
    _createSignatureHelp(fn, argNumber) {
        if (!fn.children) {
            return null;
        }
        let params = fn.children.filter((x) => {
            return x.kind === 128 /* Parameter */;
        });
        if (!params.length || argNumber > params.length - 1) {
            return null;
        }
        let nOptionalParams = params.reduce((carry, value) => {
            return value.value ? carry + 1 : carry;
        }, 0);
        let nRequiredParams = params.length - nOptionalParams;
        let signatures = [];
        if (nRequiredParams > 0) {
            signatures.push(this._signatureInfo(fn, params.slice(0, nRequiredParams)));
        }
        for (let n = 1; n <= nOptionalParams; ++n) {
            signatures.push(this._signatureInfo(fn, params.slice(0, nRequiredParams + n)));
        }
        let activeSig = signatures.findIndex((v) => {
            return v.parameters.length > argNumber;
        });
        return {
            activeParameter: argNumber,
            activeSignature: activeSig,
            signatures: signatures
        };
    }
    _signatureInfo(fn, params) {
        let paramInfoArray = this._parameterInfoArray(params);
        let label = fn.name + '(';
        label += paramInfoArray.map((v) => {
            return v.label;
        }).join(', ');
        label += ')';
        let returnType = symbol_1.PhpSymbol.type(fn);
        if (returnType) {
            label += ': ' + returnType;
        }
        let info = {
            label: label,
            parameters: paramInfoArray
        };
        if (fn.doc && fn.doc.description) {
            info.documentation = fn.doc.description;
        }
        return info;
    }
    _parameterInfoArray(params) {
        let infos = [];
        for (let n = 0, l = params.length; n < l; ++n) {
            infos.push(this._parameterInfo(params[n]));
        }
        return infos;
    }
    _parameterInfo(s) {
        let labelParts = [];
        let paramType = symbol_1.PhpSymbol.type(s);
        if (paramType) {
            labelParts.push(paramType);
        }
        labelParts.push(s.name);
        if (s.value) {
            labelParts.push('= ' + s.value);
        }
        let info = {
            label: labelParts.join(' '),
        };
        if (s.doc && s.doc.description) {
            info.documentation = s.doc.description;
        }
        return info;
    }
    _getSymbol(traverser) {
        let expr = traverser.node;
        switch (expr.phraseType) {
            case 85 /* FunctionCallExpression */:
                if (traverser.child(this._isNamePhrase)) {
                    return this.symbolStore.findSymbolsByReference(traverser.reference).shift();
                }
                return undefined;
            case 112 /* MethodCallExpression */:
                if (traverser.child(this._isMemberName) && traverser.child(this._isNameToken)) {
                    return this.symbolStore.findSymbolsByReference(traverser.reference, 2 /* Documented */).shift();
                }
                return undefined;
            case 150 /* ScopedCallExpression */:
                if (traverser.child(this._isScopedMemberName) && traverser.child(this._isIdentifier)) {
                    return this.symbolStore.findSymbolsByReference(traverser.reference, 2 /* Documented */).shift();
                }
                return undefined;
            case 128 /* ObjectCreationExpression */:
                if (traverser.child(this._isClassTypeDesignator) && traverser.child(this._isNamePhraseOrRelativeScope)) {
                    return this.symbolStore.findSymbolsByReference(traverser.reference, 1 /* Override */).shift();
                }
                return undefined;
            default:
                throw new Error('Invalid Argument');
        }
    }
    _isCallablePhrase(node) {
        switch (node.phraseType) {
            case 85 /* FunctionCallExpression */:
            case 112 /* MethodCallExpression */:
            case 150 /* ScopedCallExpression */:
            case 128 /* ObjectCreationExpression */:
                return true;
            default:
                return false;
        }
    }
    _isNamePhrase(node) {
        switch (node.phraseType) {
            case 84 /* FullyQualifiedName */:
            case 144 /* RelativeQualifiedName */:
            case 141 /* QualifiedName */:
                return true;
            default:
                return false;
        }
    }
    _isArgExprList(node) {
        return node.phraseType === 8 /* ArgumentExpressionList */;
    }
    _isMemberName(node) {
        return node.phraseType === 111 /* MemberName */;
    }
    _isScopedMemberName(node) {
        return node.phraseType === 151 /* ScopedMemberName */;
    }
    _isNameToken(node) {
        return node.tokenType === 83 /* Name */;
    }
    _isIdentifier(node) {
        return node.phraseType === 95 /* Identifier */;
    }
    _isClassTypeDesignator(node) {
        return node.phraseType === 34 /* ClassTypeDesignator */;
    }
    _isNamePhraseOrRelativeScope(node) {
        switch (node.phraseType) {
            case 84 /* FullyQualifiedName */:
            case 144 /* RelativeQualifiedName */:
            case 141 /* QualifiedName */:
            case 145 /* RelativeScope */:
                return true;
            default:
                return false;
        }
    }
}
exports.SignatureHelpProvider = SignatureHelpProvider;
>>>>>>> 4fc00ff4
<|MERGE_RESOLUTION|>--- conflicted
+++ resolved
@@ -1,391 +1,180 @@
-<<<<<<< HEAD
-/* Copyright (c) Ben Robert Mewburn
- * Licensed under the ISC Licence.
- */
-'use strict';
-Object.defineProperty(exports, "__esModule", { value: true });
-const symbol_1 = require("./symbol");
-const parseTreeTraverser_1 = require("./parseTreeTraverser");
-const parsedDocument_1 = require("./parsedDocument");
-class SignatureHelpProvider {
-    constructor(symbolStore, docStore, refStore) {
-        this.symbolStore = symbolStore;
-        this.docStore = docStore;
-        this.refStore = refStore;
-    }
-    provideSignatureHelp(uri, position) {
-        let doc = this.docStore.find(uri);
-        let table = this.symbolStore.getSymbolTable(uri);
-        let refTable = this.refStore.getReferenceTable(uri);
-        if (!doc || !table || !refTable) {
-            return null;
-        }
-        let traverser = new parseTreeTraverser_1.ParseTreeTraverser(doc, table, refTable);
-        let token = traverser.position(position);
-        if (!this._shouldTrigger(traverser.clone())) {
-            return null;
-        }
-        let callableExpr = traverser.ancestor(this._isCallablePhrase);
-        if (!callableExpr) {
-            return null;
-        }
-        let symbol = this._getSymbol(traverser.clone());
-        let delimFilterFn = (x) => {
-            return x.tokenType === 93 /* Comma */ && x.offset <= token.offset;
-        };
-        let argNumber = parsedDocument_1.ParsedDocument.filterChildren(parsedDocument_1.ParsedDocument.findChild(callableExpr, this._isArgExprList), delimFilterFn).length;
-        return symbol ? this._createSignatureHelp(symbol, argNumber) : null;
-    }
-    _shouldTrigger(traverser) {
-        let t = traverser.node;
-        if (!t) {
-            return false;
-        }
-        if (t.tokenType === 118 /* OpenParenthesis */) {
-            return this._isCallablePhrase(traverser.parent());
-        }
-        if (t.tokenType === 93 /* Comma */) {
-            return parsedDocument_1.ParsedDocument.isPhrase(traverser.parent(), [8 /* ArgumentExpressionList */]) &&
-                this._isCallablePhrase(traverser.parent());
-        }
-        return false;
-    }
-    _createSignatureHelp(fn, argNumber) {
-        if (!fn.children) {
-            return null;
-        }
-        let params = fn.children.filter((x) => {
-            return x.kind === 128 /* Parameter */;
-        });
-        if (!params.length || argNumber > params.length - 1) {
-            return null;
-        }
-        let nOptionalParams = params.reduce((carry, value) => {
-            return value.value ? carry + 1 : carry;
-        }, 0);
-        let nRequiredParams = params.length - nOptionalParams;
-        let signatures = [];
-        signatures.push(this._signatureInfo(fn, params));
-        return {
-            activeParameter: argNumber,
-            activeSignature: 0,
-            signatures: signatures
-        };
-    }
-    _signatureInfo(fn, params) {
-        let paramInfoArray = this._parameterInfoArray(params);
-        let label = fn.name + '(';
-        label += paramInfoArray.map((v) => {
-            return v.label;
-        }).join(', ');
-        label += ')';
-        let returnType = symbol_1.PhpSymbol.type(fn);
-        if (returnType) {
-            label += ': ' + returnType;
-        }
-        let info = {
-            label: label,
-            parameters: paramInfoArray
-        };
-        if (fn.doc && fn.doc.description) {
-            info.documentation = fn.doc.description;
-        }
-        return info;
-    }
-    _parameterInfoArray(params) {
-        let infos = [];
-        for (let n = 0, l = params.length; n < l; ++n) {
-            infos.push(this._parameterInfo(params[n]));
-        }
-        return infos;
-    }
-    _parameterInfo(s) {
-        let labelParts = [];
-        let paramType = symbol_1.PhpSymbol.type(s);
-        if (paramType) {
-            labelParts.push(paramType);
-        }
-        labelParts.push(s.name);
-        if (s.value) {
-            labelParts.push('= ' + s.value);
-        }
-        let info = {
-            label: labelParts.join(' '),
-        };
-        if (s.doc && s.doc.description) {
-            info.documentation = s.doc.description;
-        }
-        return info;
-    }
-    _getSymbol(traverser) {
-        let expr = traverser.node;
-        switch (expr.phraseType) {
-            case 85 /* FunctionCallExpression */:
-                if (traverser.child(this._isNamePhrase)) {
-                    return this.symbolStore.findSymbolsByReference(traverser.reference).shift();
-                }
-                return undefined;
-            case 112 /* MethodCallExpression */:
-                if (traverser.child(this._isMemberName) && traverser.child(this._isNameToken)) {
-                    return this.symbolStore.findSymbolsByReference(traverser.reference, 2 /* Documented */).shift();
-                }
-                return undefined;
-            case 150 /* ScopedCallExpression */:
-                if (traverser.child(this._isScopedMemberName) && traverser.child(this._isIdentifier)) {
-                    return this.symbolStore.findSymbolsByReference(traverser.reference, 2 /* Documented */).shift();
-                }
-                return undefined;
-            case 128 /* ObjectCreationExpression */:
-                if (traverser.child(this._isClassTypeDesignator) && traverser.child(this._isNamePhraseOrRelativeScope)) {
-                    return this.symbolStore.findSymbolsByReference(traverser.reference, 1 /* Override */).shift();
-                }
-                return undefined;
-            default:
-                throw new Error('Invalid Argument');
-        }
-    }
-    _isCallablePhrase(node) {
-        switch (node.phraseType) {
-            case 85 /* FunctionCallExpression */:
-            case 112 /* MethodCallExpression */:
-            case 150 /* ScopedCallExpression */:
-            case 128 /* ObjectCreationExpression */:
-                return true;
-            default:
-                return false;
-        }
-    }
-    _isNamePhrase(node) {
-        if (!node) {
-            return false;
-        }
-        switch (node.phraseType) {
-            case 84 /* FullyQualifiedName */:
-            case 144 /* RelativeQualifiedName */:
-            case 141 /* QualifiedName */:
-                return true;
-            default:
-                return false;
-        }
-    }
-    _isArgExprList(node) {
-        return node.phraseType === 8 /* ArgumentExpressionList */;
-    }
-    _isMemberName(node) {
-        return node.phraseType === 111 /* MemberName */;
-    }
-    _isScopedMemberName(node) {
-        return node.phraseType === 151 /* ScopedMemberName */;
-    }
-    _isNameToken(node) {
-        return node.tokenType === 83 /* Name */;
-    }
-    _isIdentifier(node) {
-        return node.phraseType === 95 /* Identifier */;
-    }
-    _isClassTypeDesignator(node) {
-        return node.phraseType === 34 /* ClassTypeDesignator */;
-    }
-    _isNamePhraseOrRelativeScope(node) {
-        switch (node.phraseType) {
-            case 84 /* FullyQualifiedName */:
-            case 144 /* RelativeQualifiedName */:
-            case 141 /* QualifiedName */:
-            case 145 /* RelativeScope */:
-                return true;
-            default:
-                return false;
-        }
-    }
-}
-exports.SignatureHelpProvider = SignatureHelpProvider;
-=======
-/* Copyright (c) Ben Robert Mewburn
- * Licensed under the ISC Licence.
- */
-'use strict';
-Object.defineProperty(exports, "__esModule", { value: true });
-const symbol_1 = require("./symbol");
-const parseTreeTraverser_1 = require("./parseTreeTraverser");
-const parsedDocument_1 = require("./parsedDocument");
-class SignatureHelpProvider {
-    constructor(symbolStore, docStore, refStore) {
-        this.symbolStore = symbolStore;
-        this.docStore = docStore;
-        this.refStore = refStore;
-    }
-    provideSignatureHelp(uri, position) {
-        let doc = this.docStore.find(uri);
-        let table = this.symbolStore.getSymbolTable(uri);
-        let refTable = this.refStore.getReferenceTable(uri);
-        if (!doc || !table || !refTable) {
-            return null;
-        }
-        let traverser = new parseTreeTraverser_1.ParseTreeTraverser(doc, table, refTable);
-        let token = traverser.position(position);
-        let callableExpr = traverser.ancestor(this._isCallablePhrase);
-        if (!callableExpr || !token || token.tokenType === 121 /* CloseParenthesis */) {
-            return null;
-        }
-        let symbol = this._getSymbol(traverser.clone());
-        let delimFilterFn = (x) => {
-            return x.tokenType === 93 /* Comma */ && x.offset <= token.offset;
-        };
-        let argNumber = parsedDocument_1.ParsedDocument.filterChildren(parsedDocument_1.ParsedDocument.findChild(callableExpr, this._isArgExprList), delimFilterFn).length;
-        return symbol ? this._createSignatureHelp(symbol, argNumber) : null;
-    }
-    _createSignatureHelp(fn, argNumber) {
-        if (!fn.children) {
-            return null;
-        }
-        let params = fn.children.filter((x) => {
-            return x.kind === 128 /* Parameter */;
-        });
-        if (!params.length || argNumber > params.length - 1) {
-            return null;
-        }
-        let nOptionalParams = params.reduce((carry, value) => {
-            return value.value ? carry + 1 : carry;
-        }, 0);
-        let nRequiredParams = params.length - nOptionalParams;
-        let signatures = [];
-        if (nRequiredParams > 0) {
-            signatures.push(this._signatureInfo(fn, params.slice(0, nRequiredParams)));
-        }
-        for (let n = 1; n <= nOptionalParams; ++n) {
-            signatures.push(this._signatureInfo(fn, params.slice(0, nRequiredParams + n)));
-        }
-        let activeSig = signatures.findIndex((v) => {
-            return v.parameters.length > argNumber;
-        });
-        return {
-            activeParameter: argNumber,
-            activeSignature: activeSig,
-            signatures: signatures
-        };
-    }
-    _signatureInfo(fn, params) {
-        let paramInfoArray = this._parameterInfoArray(params);
-        let label = fn.name + '(';
-        label += paramInfoArray.map((v) => {
-            return v.label;
-        }).join(', ');
-        label += ')';
-        let returnType = symbol_1.PhpSymbol.type(fn);
-        if (returnType) {
-            label += ': ' + returnType;
-        }
-        let info = {
-            label: label,
-            parameters: paramInfoArray
-        };
-        if (fn.doc && fn.doc.description) {
-            info.documentation = fn.doc.description;
-        }
-        return info;
-    }
-    _parameterInfoArray(params) {
-        let infos = [];
-        for (let n = 0, l = params.length; n < l; ++n) {
-            infos.push(this._parameterInfo(params[n]));
-        }
-        return infos;
-    }
-    _parameterInfo(s) {
-        let labelParts = [];
-        let paramType = symbol_1.PhpSymbol.type(s);
-        if (paramType) {
-            labelParts.push(paramType);
-        }
-        labelParts.push(s.name);
-        if (s.value) {
-            labelParts.push('= ' + s.value);
-        }
-        let info = {
-            label: labelParts.join(' '),
-        };
-        if (s.doc && s.doc.description) {
-            info.documentation = s.doc.description;
-        }
-        return info;
-    }
-    _getSymbol(traverser) {
-        let expr = traverser.node;
-        switch (expr.phraseType) {
-            case 85 /* FunctionCallExpression */:
-                if (traverser.child(this._isNamePhrase)) {
-                    return this.symbolStore.findSymbolsByReference(traverser.reference).shift();
-                }
-                return undefined;
-            case 112 /* MethodCallExpression */:
-                if (traverser.child(this._isMemberName) && traverser.child(this._isNameToken)) {
-                    return this.symbolStore.findSymbolsByReference(traverser.reference, 2 /* Documented */).shift();
-                }
-                return undefined;
-            case 150 /* ScopedCallExpression */:
-                if (traverser.child(this._isScopedMemberName) && traverser.child(this._isIdentifier)) {
-                    return this.symbolStore.findSymbolsByReference(traverser.reference, 2 /* Documented */).shift();
-                }
-                return undefined;
-            case 128 /* ObjectCreationExpression */:
-                if (traverser.child(this._isClassTypeDesignator) && traverser.child(this._isNamePhraseOrRelativeScope)) {
-                    return this.symbolStore.findSymbolsByReference(traverser.reference, 1 /* Override */).shift();
-                }
-                return undefined;
-            default:
-                throw new Error('Invalid Argument');
-        }
-    }
-    _isCallablePhrase(node) {
-        switch (node.phraseType) {
-            case 85 /* FunctionCallExpression */:
-            case 112 /* MethodCallExpression */:
-            case 150 /* ScopedCallExpression */:
-            case 128 /* ObjectCreationExpression */:
-                return true;
-            default:
-                return false;
-        }
-    }
-    _isNamePhrase(node) {
-        switch (node.phraseType) {
-            case 84 /* FullyQualifiedName */:
-            case 144 /* RelativeQualifiedName */:
-            case 141 /* QualifiedName */:
-                return true;
-            default:
-                return false;
-        }
-    }
-    _isArgExprList(node) {
-        return node.phraseType === 8 /* ArgumentExpressionList */;
-    }
-    _isMemberName(node) {
-        return node.phraseType === 111 /* MemberName */;
-    }
-    _isScopedMemberName(node) {
-        return node.phraseType === 151 /* ScopedMemberName */;
-    }
-    _isNameToken(node) {
-        return node.tokenType === 83 /* Name */;
-    }
-    _isIdentifier(node) {
-        return node.phraseType === 95 /* Identifier */;
-    }
-    _isClassTypeDesignator(node) {
-        return node.phraseType === 34 /* ClassTypeDesignator */;
-    }
-    _isNamePhraseOrRelativeScope(node) {
-        switch (node.phraseType) {
-            case 84 /* FullyQualifiedName */:
-            case 144 /* RelativeQualifiedName */:
-            case 141 /* QualifiedName */:
-            case 145 /* RelativeScope */:
-                return true;
-            default:
-                return false;
-        }
-    }
-}
-exports.SignatureHelpProvider = SignatureHelpProvider;
->>>>>>> 4fc00ff4
+/* Copyright (c) Ben Robert Mewburn
+ * Licensed under the ISC Licence.
+ */
+'use strict';
+Object.defineProperty(exports, "__esModule", { value: true });
+const symbol_1 = require("./symbol");
+const parseTreeTraverser_1 = require("./parseTreeTraverser");
+const parsedDocument_1 = require("./parsedDocument");
+class SignatureHelpProvider {
+    constructor(symbolStore, docStore, refStore) {
+        this.symbolStore = symbolStore;
+        this.docStore = docStore;
+        this.refStore = refStore;
+    }
+    provideSignatureHelp(uri, position) {
+        let doc = this.docStore.find(uri);
+        let table = this.symbolStore.getSymbolTable(uri);
+        let refTable = this.refStore.getReferenceTable(uri);
+        if (!doc || !table || !refTable) {
+            return null;
+        }
+        let traverser = new parseTreeTraverser_1.ParseTreeTraverser(doc, table, refTable);
+        let token = traverser.position(position);
+        let callableExpr = traverser.ancestor(this._isCallablePhrase);
+        if (!callableExpr || !token || token.tokenType === 121 /* CloseParenthesis */) {
+            return null;
+        }
+        let symbol = this._getSymbol(traverser.clone());
+        let delimFilterFn = (x) => {
+            return x.tokenType === 93 /* Comma */ && x.offset <= token.offset;
+        };
+        let argNumber = parsedDocument_1.ParsedDocument.filterChildren(parsedDocument_1.ParsedDocument.findChild(callableExpr, this._isArgExprList), delimFilterFn).length;
+        return symbol ? this._createSignatureHelp(symbol, argNumber) : null;
+    }
+    _createSignatureHelp(fn, argNumber) {
+        if (!fn.children) {
+            return null;
+        }
+        let params = fn.children.filter((x) => {
+            return x.kind === 128 /* Parameter */;
+        });
+        if (!params.length || argNumber > params.length - 1) {
+            return null;
+        }
+        let nOptionalParams = params.reduce((carry, value) => {
+            return value.value ? carry + 1 : carry;
+        }, 0);
+        let nRequiredParams = params.length - nOptionalParams;
+        let signatures = [];
+        signatures.push(this._signatureInfo(fn, params));
+        return {
+            activeParameter: argNumber,
+            activeSignature: 0,
+            signatures: signatures
+        };
+    }
+    _signatureInfo(fn, params) {
+        let paramInfoArray = this._parameterInfoArray(params);
+        let label = fn.name + '(';
+        label += paramInfoArray.map((v) => {
+            return v.label;
+        }).join(', ');
+        label += ')';
+        let returnType = symbol_1.PhpSymbol.type(fn);
+        if (returnType) {
+            label += ': ' + returnType;
+        }
+        let info = {
+            label: label,
+            parameters: paramInfoArray
+        };
+        if (fn.doc && fn.doc.description) {
+            info.documentation = fn.doc.description;
+        }
+        return info;
+    }
+    _parameterInfoArray(params) {
+        let infos = [];
+        for (let n = 0, l = params.length; n < l; ++n) {
+            infos.push(this._parameterInfo(params[n]));
+        }
+        return infos;
+    }
+    _parameterInfo(s) {
+        let labelParts = [];
+        let paramType = symbol_1.PhpSymbol.type(s);
+        if (paramType) {
+            labelParts.push(paramType);
+        }
+        labelParts.push(s.name);
+        if (s.value) {
+            labelParts.push('= ' + s.value);
+        }
+        let info = {
+            label: labelParts.join(' '),
+        };
+        if (s.doc && s.doc.description) {
+            info.documentation = s.doc.description;
+        }
+        return info;
+    }
+    _getSymbol(traverser) {
+        let expr = traverser.node;
+        switch (expr.phraseType) {
+            case 85 /* FunctionCallExpression */:
+                if (traverser.child(this._isNamePhrase)) {
+                    return this.symbolStore.findSymbolsByReference(traverser.reference).shift();
+                }
+                return undefined;
+            case 112 /* MethodCallExpression */:
+                if (traverser.child(this._isMemberName) && traverser.child(this._isNameToken)) {
+                    return this.symbolStore.findSymbolsByReference(traverser.reference, 2 /* Documented */).shift();
+                }
+                return undefined;
+            case 150 /* ScopedCallExpression */:
+                if (traverser.child(this._isScopedMemberName) && traverser.child(this._isIdentifier)) {
+                    return this.symbolStore.findSymbolsByReference(traverser.reference, 2 /* Documented */).shift();
+                }
+                return undefined;
+            case 128 /* ObjectCreationExpression */:
+                if (traverser.child(this._isClassTypeDesignator) && traverser.child(this._isNamePhraseOrRelativeScope)) {
+                    return this.symbolStore.findSymbolsByReference(traverser.reference, 1 /* Override */).shift();
+                }
+                return undefined;
+            default:
+                throw new Error('Invalid Argument');
+        }
+    }
+    _isCallablePhrase(node) {
+        switch (node.phraseType) {
+            case 85 /* FunctionCallExpression */:
+            case 112 /* MethodCallExpression */:
+            case 150 /* ScopedCallExpression */:
+            case 128 /* ObjectCreationExpression */:
+                return true;
+            default:
+                return false;
+        }
+    }
+    _isNamePhrase(node) {
+        switch (node.phraseType) {
+            case 84 /* FullyQualifiedName */:
+            case 144 /* RelativeQualifiedName */:
+            case 141 /* QualifiedName */:
+                return true;
+            default:
+                return false;
+        }
+    }
+    _isArgExprList(node) {
+        return node.phraseType === 8 /* ArgumentExpressionList */;
+    }
+    _isMemberName(node) {
+        return node.phraseType === 111 /* MemberName */;
+    }
+    _isScopedMemberName(node) {
+        return node.phraseType === 151 /* ScopedMemberName */;
+    }
+    _isNameToken(node) {
+        return node.tokenType === 83 /* Name */;
+    }
+    _isIdentifier(node) {
+        return node.phraseType === 95 /* Identifier */;
+    }
+    _isClassTypeDesignator(node) {
+        return node.phraseType === 34 /* ClassTypeDesignator */;
+    }
+    _isNamePhraseOrRelativeScope(node) {
+        switch (node.phraseType) {
+            case 84 /* FullyQualifiedName */:
+            case 144 /* RelativeQualifiedName */:
+            case 141 /* QualifiedName */:
+            case 145 /* RelativeScope */:
+                return true;
+            default:
+                return false;
+        }
+    }
+}
+exports.SignatureHelpProvider = SignatureHelpProvider;