/* Copyright (c) Ben Robert Mewburn
 * Licensed under the ISC Licence.
 */

'use strict';

import { TypeString } from './typeString';
import { BinarySearch } from './types';
import { Location, Range } from 'vscode-languageserver-types';
import { Predicate, HashedLocation } from './types';
import * as util from './util';

export const enum SymbolKind {
    None = 0,
    Class = 1 << 0,
    Interface = 1 << 1,
    Trait = 1 << 2,
    Constant = 1 << 3,
    Property = 1 << 4,
    Method = 1 << 5,
    Function = 1 << 6,
    Parameter = 1 << 7,
    Variable = 1 << 8,
    Namespace = 1 << 9,
    ClassConstant = 1 << 10,
    Constructor = 1 << 11,
    File = 1 << 12,
    GlobalVariable = 1 << 13
}

export const enum SymbolModifier {
    None = 0,
    Public = 1 << 0,
    Protected = 1 << 1,
    Private = 1 << 2,
    Final = 1 << 3,
    Abstract = 1 << 4,
    Static = 1 << 5,
    ReadOnly = 1 << 6,
    WriteOnly = 1 << 7,
    Magic = 1 << 8,
    Anonymous = 1 << 9,
    Reference = 1 << 10,
    Variadic = 1 << 11,
    Use = 1 << 12
}

export interface PhpSymbolDoc {
    description?: string;
    type?: string;
}

export namespace PhpSymbolDoc {
    export function create(description?: string, type?: string): PhpSymbolDoc {
        return {
            description: description || '',
            type: type || ''
        };
    }
}

export interface PhpSymbol extends SymbolIdentifier {
    modifiers?: SymbolModifier;
    doc?: PhpSymbolDoc;
    type?: string;
    associated?: PhpSymbol[];
    children?: PhpSymbol[];
    value?: string;
    location?: HashedLocation;
}

export interface SymbolIdentifier {
    kind: SymbolKind;
    name: string;
    scope?: string;
}

export namespace PhpSymbol {

    /**
     * 
     * @param s Symbol to get keys identifier
     */
    export function keys(s: PhpSymbol) {
        if (!s.name) {
            return [];
        }

<<<<<<< HEAD
        return [s.name];
=======
        if (s.kind === SymbolKind.Namespace) {
            return [s.name.toLowerCase()];
        }

        let text = notFqn(s.name);
        let lcText = text.toLowerCase();
        let suffixes = [s.name.toLowerCase()];
        if (text !== s.name) {
            suffixes.push(lcText);
        }
        let n = 0;
        let c: string;
        let l = text.length;

        while (n < l) {

            c = text[n];

            if ((c === '$' || c === '_') && n + 1 < l && text[n + 1] !== '_') {
                ++n;
                suffixes.push(lcText.slice(n));
            } else if (n > 0 && c !== lcText[n] && text[n - 1] === lcText[n - 1]) {
                //uppercase
                suffixes.push(lcText.slice(n));
            }

            ++n;

        }

        return suffixes;
>>>>>>> e3b5e6b9
    }

    function isParameter(s: PhpSymbol) {
        return s.kind === SymbolKind.Parameter;
    }

    export function isClassLike(s: PhpSymbol) {
        return (s.kind & (SymbolKind.Class | SymbolKind.Interface | SymbolKind.Trait)) > 0;
    }

    export function signatureString(s: PhpSymbol, excludeTypeInfo?: boolean) {

        if (!s || !(s.kind & (SymbolKind.Function | SymbolKind.Method))) {
            return '';
        }

        const params = s.children ? s.children.filter(isParameter) : [];
        const paramStrings: String[] = [];
        let param: PhpSymbol;
        let parts: string[];
        let paramType: string;

        for (let n = 0, l = params.length; n < l; ++n) {
            param = params[n];
            parts = [];

            if (n) {
                parts.push(',');
            }

            if (!excludeTypeInfo) {
                paramType = PhpSymbol.type(param);
                if (paramType) {
                    parts.push(paramType);
                }
            }

            parts.push(param.name);

            if (param.value) {
<<<<<<< HEAD
                parts.push('=');
                parts.push(param.value);
=======
                const space = n ? ' ' : '';
                paramStrings.push(`${space}[${parts.join(' ')}`);
                closeBrackets += ']';
            } else {
                paramStrings.push(parts.join(' '));
>>>>>>> e3b5e6b9
            }

            paramStrings.push(parts.join(' '));
        }

<<<<<<< HEAD
        let sig = `(${paramStrings.join('')})`;
        let sType = PhpSymbol.type(s);
        if (sType) {
            sig += `: ${sType}`;
=======
        let sig = `(${paramStrings.join('')}${closeBrackets})`;

        if (!excludeTypeInfo) {
            const sType = PhpSymbol.type(s);
            if (sType) {
                sig += `: ${sType}`;
            }
>>>>>>> e3b5e6b9
        }

        return sig;

    }

    export function hasParameters(s: PhpSymbol) {
        return s.children && s.children.find(isParameter) !== undefined;
    }

    export function notFqn(text: string) {
        if (!text) {
            return text;
        }
        let pos = text.lastIndexOf('\\') + 1;
        return text.slice(pos);
    }

    export function namespace(fqn: string) {
        if (!fqn) {
            return '';
        }

        let pos = fqn.lastIndexOf('\\');
        return pos < 0 ? '' : fqn.slice(0, pos);
    }

    /**
     * Shallow clone
     * @param s 
     */
    export function clone(s: PhpSymbol): PhpSymbol {
        return {
            kind: s.kind,
            name: s.name,
            children: s.children,
            location: s.location,
            modifiers: s.modifiers,
            associated: s.associated,
            type: s.type,
            doc: s.doc,
            scope: s.scope,
            value: s.value
        };
    }

    export function type(s: PhpSymbol) {
        if (s.type) {
            return s.type;
        } else if (s.doc && s.doc.type) {
            return s.doc.type;
        } else {
            return '';
        }

    }

    export function setScope(symbols: PhpSymbol[], scope: string) {
        if (!symbols) {
            return symbols;
        }
        for (let n = 0; n < symbols.length; ++n) {
            symbols[n].scope = scope;
        }
        return symbols;
    }

    export function create(kind: SymbolKind, name: string, location?: HashedLocation): PhpSymbol {
        return {
            kind: kind,
            name: name,
            location: location
        };
    }

    export function filterChildren(parent: PhpSymbol, fn: Predicate<PhpSymbol>) {
        if (!parent || !parent.children) {
            return [];
        }

        return util.filter<PhpSymbol>(parent.children, fn);
    }

    export function findChild(parent: PhpSymbol, fn: Predicate<PhpSymbol>) {
        if (!parent || !parent.children) {
            return undefined;
        }

        return util.find<PhpSymbol>(parent.children, fn);
    }

    export function isAssociated(symbol: PhpSymbol, name: string) {
        let lcName = name.toLowerCase();
        let fn = (x: PhpSymbol) => {
            return lcName === x.name.toLowerCase();
        }
        return util.find(symbol.associated, fn);
    }

    /**
     * uniqueness determined by name and symbol kind
     * @param symbol 
     */
    export function unique(symbols: PhpSymbol[]) {

        let uniqueSymbols: PhpSymbol[] = [];
        if (!symbols) {
            return uniqueSymbols;
        }

        let map: { [index: string]: SymbolKind } = {};
        let s: PhpSymbol;

        for (let n = 0, l = symbols.length; n < l; ++n) {
            s = symbols[n];
            if (!(map[s.name] & s.kind)) {
                uniqueSymbols.push(s);
                map[s.name] |= s.kind;
            }
        }

        return uniqueSymbols;
    }

}

/**
 * uniqueness determined by name and symbol kind
 */
export class UniqueSymbolSet {

    private _symbols: PhpSymbol[];
    private _map: { [index: string]: SymbolKind } = {};

    constructor() {
        this._symbols = [];
    }

    add(s: PhpSymbol) {
        if (!this.has(s)) {
            this._symbols.push(s);
            this._map[s.name] |= s.kind;
        }
    }

    has(s: PhpSymbol) {
        return (this._map[s.name] & s.kind) === s.kind;
    }

    toArray() {
        return this._symbols.slice(0);
    }

}<|MERGE_RESOLUTION|>--- conflicted
+++ resolved
@@ -86,41 +86,10 @@
             return [];
         }
 
-<<<<<<< HEAD
         return [s.name];
-=======
-        if (s.kind === SymbolKind.Namespace) {
             return [s.name.toLowerCase()];
         }
 
-        let text = notFqn(s.name);
-        let lcText = text.toLowerCase();
-        let suffixes = [s.name.toLowerCase()];
-        if (text !== s.name) {
-            suffixes.push(lcText);
-        }
-        let n = 0;
-        let c: string;
-        let l = text.length;
-
-        while (n < l) {
-
-            c = text[n];
-
-            if ((c === '$' || c === '_') && n + 1 < l && text[n + 1] !== '_') {
-                ++n;
-                suffixes.push(lcText.slice(n));
-            } else if (n > 0 && c !== lcText[n] && text[n - 1] === lcText[n - 1]) {
-                //uppercase
-                suffixes.push(lcText.slice(n));
-            }
-
-            ++n;
-
-        }
-
-        return suffixes;
->>>>>>> e3b5e6b9
     }
 
     function isParameter(s: PhpSymbol) {
@@ -161,35 +130,20 @@
             parts.push(param.name);
 
             if (param.value) {
-<<<<<<< HEAD
                 parts.push('=');
                 parts.push(param.value);
-=======
-                const space = n ? ' ' : '';
-                paramStrings.push(`${space}[${parts.join(' ')}`);
-                closeBrackets += ']';
-            } else {
-                paramStrings.push(parts.join(' '));
->>>>>>> e3b5e6b9
             }
 
             paramStrings.push(parts.join(' '));
         }
 
-<<<<<<< HEAD
         let sig = `(${paramStrings.join('')})`;
-        let sType = PhpSymbol.type(s);
-        if (sType) {
-            sig += `: ${sType}`;
-=======
-        let sig = `(${paramStrings.join('')}${closeBrackets})`;
 
         if (!excludeTypeInfo) {
             const sType = PhpSymbol.type(s);
             if (sType) {
                 sig += `: ${sType}`;
             }
->>>>>>> e3b5e6b9
         }
 
         return sig;
