/* Copyright (c) Ben Robert Mewburn
 * Licensed under the ISC Licence.
 */

'use strict';

import { Range } from 'vscode-languageserver-types';
import * as fuzzysearch from 'fuzzysearch';

export interface Predicate<T> {
    (t: T): boolean;
}

export interface DebugLogger {
    debug(message: string): void;
}

export interface EventHandler<T> {
    (t: T): void;
}

export interface Unsubscribe {
    (): void;
}

export class Event<T> {

    private _subscribed: EventHandler<T>[];

    constructor() {
        this._subscribed = [];
    }

    subscribe(handler: EventHandler<T>): Unsubscribe {
        this._subscribed.push(handler);
        let index = this._subscribed.length - 1;
        let subscribed = this._subscribed;
        return () => {
            subscribed.splice(index, 1);
        };
    }

    trigger(args: T) {
        let handler: EventHandler<T>;
        for (let n = 0; n < this._subscribed.length; ++n) {
            handler = this._subscribed[n];
            handler(args);
        }
    }

}

export interface HashedLocation {
    uri: string;
    range: Range;
}

export namespace HashedLocation {
    export function create(uri: string, range: Range) {
        return <HashedLocation>{
            uri: uri,
            range: range
        };
    }
}

export interface TreeLike {
    [index: string]: any,
    children?: TreeLike[]
}

export class TreeTraverser<T extends TreeLike> {

    protected _spine: T[];

    constructor(spine: T[]) {
        this._spine = spine.slice(0);
    }

    get spine() {
        return this._spine.slice(0);
    }

    get node() {
        return this._spine.length ? this._spine[this._spine.length - 1] : null;
    }

    traverse(visitor: TreeVisitor<T>) {
        this._traverse(this.node, visitor, this._spine.slice(0));
    }

    filter(predicate: Predicate<T>) {

        let visitor = new FilterVisitor<T>(predicate);
        this.traverse(visitor);
        return visitor.array;

    }

    toArray() {
        let visitor = new ToArrayVisitor<T>();
        this.traverse(visitor);
        return visitor.array;
    }

    count() {
        let visitor = new CountVisitor<T>();
        this.traverse(visitor);
        return visitor.count;
    }

    depth() {
        return this._spine.length - 1;
    }

    up(n: number) {
        let steps = Math.max(this._spine.length - 1, n);
        this._spine = this._spine.slice(0, this._spine.length - steps);
    }

    find(predicate: Predicate<T>) {

        let visitor = new FindVisitor<T>(predicate);
        this.traverse(visitor);

        if (visitor.found) {
            this._spine = visitor.found;
            return this.node;
        }

        return null;

    }

    child(predicate: Predicate<T>) {

        let parent = this.node;
        if (!parent || !parent.children) {
            return null;
        }

        for (let n = 0; n < parent.children.length; ++n) {
            if (predicate(<T>parent.children[n])) {
                this._spine.push(<T>parent.children[n]);
                return this.node;
            }
        }

        return null;
    }

    nthChild(n: number) {
        let parent = this.node;
        if (!parent || !parent.children || n < 0 || n > parent.children.length - 1) {
            return undefined;
        }

        this._spine.push(<T>parent.children[n]);
        return this.node;
    }

    childCount() {
        let node = this.node;
        return node && node.children ? node.children.length : 0;
    }

    prevSibling() {

        if (this._spine.length < 2) {
            return null;
        }

        let parent = this._spine[this._spine.length - 2];
        let childIndex = parent.children.indexOf(this.node);

        if (childIndex > 0) {
            this._spine.pop();
            this._spine.push(<T>parent.children[childIndex - 1]);
            return this.node;
        } else {
            return null;
        }

    }

    nextSibling() {

        if (this._spine.length < 2) {
            return null;
        }

        let parent = this._spine[this._spine.length - 2];
        let childIndex = parent.children.indexOf(this.node);

        if (childIndex < parent.children.length - 1) {
            this._spine.pop();
            this._spine.push(<T>parent.children[childIndex + 1]);
            return this.node;
        } else {
            return null;
        }

    }

    ancestor(predicate: Predicate<T>) {

        for (let n = this._spine.length - 2; n >= 0; --n) {
            if (predicate(this._spine[n])) {
                this._spine = this._spine.slice(0, n + 1);
                return this.node;
            }
        }

        return undefined;

    }

    parent() {
        if (this._spine.length > 1) {
            this._spine.pop();
            return this.node;
        }

        return null;
    }

    clone() {
        return new TreeTraverser(this._spine);
    }

    private _traverse(treeNode: T, visitor: TreeVisitor<T>, spine: T[]) {

        if (visitor.haltTraverse) {
            return;
        }

        let descend = true;

        if (visitor.preorder) {
            descend = visitor.preorder(treeNode, spine);
            if (visitor.haltTraverse) {
                return;
            }
        }

        if (treeNode.children && descend) {

            spine.push(treeNode);
            for (let n = 0, l = treeNode.children.length; n < l; ++n) {
                this._traverse(<T>treeNode.children[n], visitor, spine);
                if (visitor.haltTraverse) {
                    return;
                }
            }
            spine.pop();

        }

        if (visitor.postorder) {
            visitor.postorder(treeNode, spine);
        }

    }

}

export interface Traversable<T extends TreeLike> {
    traverse(visitor: TreeVisitor<T>): TreeVisitor<T>;
}

export interface TreeVisitor<T extends TreeLike> {

    /**
     * True will halt traverse immediately.
     * No further functions will be called.
     */
    haltTraverse?: boolean;

    /**
     * Return value determines whether to descend into child nodes
     */
    preorder?(node: T, spine: T[]): boolean;

    postorder?(node: T, spine: T[]): void;

}

class FilterVisitor<T> implements TreeVisitor<T>{

    private _predicate: Predicate<T>;
    private _array: T[];

    constructor(predicate: Predicate<T>) {
        this._predicate = predicate;
        this._array = [];
    }

    get array() {
        return this._array;
    }

    preorder(node: T, spine: T[]) {
        if (this._predicate(node)) {
            this._array.push(node);
        }
        return true;
    }

}

class FindVisitor<T> implements TreeVisitor<T> {

    private _predicate: Predicate<T>;
    private _found: T[];

    haltTraverse: boolean;

    constructor(predicate: Predicate<T>) {
        this._predicate = predicate;
        this.haltTraverse = false;
    }

    get found() {
        return this._found;
    }

    preorder(node: T, spine: T[]) {

        if (this._predicate(node)) {
            this._found = spine.slice(0);
            this._found.push(node);
            this.haltTraverse = true;
            return false;
        }

        return true;
    }

}

export class Debounce<T> {

    private _handler: (e: T) => void;
    private _lastEvent: T;
    private _timer: number | NodeJS.Timer;

    constructor(handler: (e: T) => void, public wait: number) {
        this._handler = handler;
        this.wait = wait;
    }

    clear = () => {
        clearTimeout(<any>this._timer);
        this._timer = null;
        this._lastEvent = null;
    }

    handle(event: T) {
        this.clear();
        this._lastEvent = event;
        let that = this;
        let handler = this._handler;
        let clear = this.clear;
        let later = () => {
            handler.apply(that, [event]);
            clear();
        };
        this._timer = setTimeout(later, this.wait);
    }

    flush() {
        if (!this._timer) {
            return;
        }

        let event = this._lastEvent;
        this.clear();
        this._handler.apply(this, [event]);

    }

}


export class ToArrayVisitor<T> implements TreeVisitor<T> {

    private _array: T[];

    constructor() {
        this._array = [];
    }

    get array() {
        return this._array;
    }

    preorder(t: T, spine: T[]) {
        this._array.push(t);
        return true;
    }

}

export class CountVisitor<T> implements TreeVisitor<T> {

    private _count: number

    constructor() {
        this._count = 0;
    }

    get count() {
        return this._count;
    }

    preorder(t: T, spine: T[]) {
        ++this._count;
        return true;
    }
}


export class MultiVisitor<T> implements TreeVisitor<T> {

    protected _visitors: [TreeVisitor<T>, TreeLike][];

    haltTraverse = false;

    constructor(visitors: TreeVisitor<T>[]) {
        this._visitors = [];
        for (let n = 0; n < visitors.length; ++n) {
            this.add(visitors[n]);
        }
    }

    add(v: TreeVisitor<T>) {
        this._visitors.push([v, null]);
    }

    preorder(node: T, spine: T[]) {
        let v: [TreeVisitor<T>, TreeLike];
        let descend: boolean;
        for (let n = 0; n < this._visitors.length; ++n) {
            v = this._visitors[n];
            if (!v[1] && v[0].preorder && !v[0].preorder(node, spine)) {
                v[1] = node;
            }
            if (v[0].haltTraverse) {
                this.haltTraverse = true;
                break;
            }
        }
        return true;
    }

    postorder(node: T, spine: T[]) {
        let v: [TreeVisitor<T>, TreeLike];
        for (let n = 0; n < this._visitors.length; ++n) {
            v = this._visitors[n];
            if (v[1] === node) {
                v[1] = null;
            }
            if (!v[1] && v[0].postorder) {
                v[0].postorder(node, spine);
            }
            if (v[0].haltTraverse) {
                this.haltTraverse = true;
                break;
            }
        }
    }

}


export class BinarySearch<T> {

    private _sortedArray: T[];

    constructor(sortedArray: T[]) {
        this._sortedArray = sortedArray;
    }

    find(compare: (n: T) => number) {
        let result = this.search(compare);
        return result.isExactMatch ? this._sortedArray[result.rank] : null;
    }

    rank(compare: (n: T) => number) {
        return this.search(compare).rank;
    }

    range(compareLower: (n: T) => number, compareUpper: (T) => number) {
        let rankLower = this.rank(compareLower);
        return this._sortedArray.slice(rankLower, this.search(compareUpper, rankLower).rank);
    }

    search(compare: (n: T) => number, offset?: number): BinarySearchResult {

        let left = offset ? offset : 0;
        let right = this._sortedArray.length - 1;
        let mid = 0;
        let compareResult = 0;
        let searchResult: BinarySearchResult;

        while (true) {

            if (left > right) {
                searchResult = { rank: left, isExactMatch: false };
                break;
            }

            mid = Math.floor((left + right) / 2);
            compareResult = compare(this._sortedArray[mid]);

            if (compareResult < 0) {
                left = mid + 1;
            } else if (compareResult > 0) {
                right = mid - 1;
            } else {
                searchResult = { rank: mid, isExactMatch: true };
                break;
            }

        }

        return searchResult;

    }

}

export interface BinarySearchResult {
    rank: number;
    isExactMatch: boolean
}

export interface NameIndexNode<T> {
    key: string;
    items: T[];
}

export type KeysDelegate<T> = (t: T) => string[];

export class NameIndex<T> {

    private _keysDelegate: KeysDelegate<T>;
    private _nameIndex: Map<string, T[]>;

    constructor(keysDelegate: KeysDelegate<T>) {
        this._nameIndex = new Map<string, T[]>();
        this._keysDelegate = keysDelegate;
    }

    add(item: T) {
        let suffixes = this._keysDelegate(item);

        for (let n = 0; n < suffixes.length; ++n) {
            if (!this._nameIndex.has(suffixes[n])) {
                this._nameIndex.set(suffixes[n], [item]);
            } else {
                this._nameIndex.get(suffixes[n]).push(item);
            }

        }
    }

    addMany(items: T[]) {
        for (let n = 0; n < items.length; ++n) {
            this.add(items[n]);
        }
    }

    remove(item: T) {
        let suffixes = this._keysDelegate(item);

        for (let n = 0; n < suffixes.length; ++n) {
            let items = this._nameIndex.get(suffixes[n]);
            let index = items.indexOf(item);

            items.splice(index, 1);
        }
    }

    removeMany(items: T[]) {
        for (let n = 0; n < items.length; ++n) {
            this.remove(items[n]);
        }
    }

    removeFromKey(key: string) {
        this._nameIndex.delete(key);
    }

    /**
     * Matches all items that contain (fuzzy) text
     * @param text 
     */
    match(text: string) {
        let matches = new Set<T>();

        for (let key of this._nameIndex.keys()) {
            if (fuzzysearch(text, key)) {
                Set.prototype.add.apply(matches, this._nameIndex.get(key));
            }
        }

        return Array.from(matches);
    }

    *matchIterator(text: string) {
        text = text.toLowerCase();
        const nodes = this._nodeMatch(text);
        const matches = new Set<T>();
        let node: NameIndexNode<T>;

        for (let n = 0, l = nodes.length; n < l; ++n) {
            node = nodes[n];
            for (let k = 0, i = node.items.length; k < i; ++k) {
                yield node.items[k];
            }
        }
    }

    /**
     * Finds all items that match (case insensitive) text exactly
     * @param text 
     */
    find(text: string) {
        let results = this._nameIndex.get(text);

<<<<<<< HEAD
        if (!results) {
            return [];
=======
    toJSON() {
        return this._nodeArray;
    }

    fromJSON(data: NameIndexNode<T>[]) {
        this._nodeArray = data;
        this._binarySearch = new BinarySearch<NameIndexNode<T>>(this._nodeArray);
    }

    private _nodeMatch(lcText: string) {

        let collator = this._collator;
        let compareLowerFn = (n: NameIndexNode<T>) => {
            return collator.compare(n.key, lcText);
        };
        let compareUpperFn = (n: NameIndexNode<T>) => {
            return n.key.slice(0, lcText.length) === lcText ? -1 : 1;
>>>>>>> e3b5e6b9
        }

        return results;
    }

    filter(filter: Predicate<T>) {
        let matches: T[] = [];

        for (let entry of this._nameIndex.entries()) {
            for (let item of entry[1]) {
                if (filter(item)) {
                    matches.push(item);
                }
            }
        }

        return matches;
    }

    toJSON() {
        return this._nameIndex;
    }

    fromJSON(data: Map<string, T[]>) {
        this._nameIndex = data;
    }
}

export type Comparer<T> = (a: T, b: T) => number;

export class SortedList<T> {

    protected _items: T[];
    protected _search: BinarySearch<T>;

    constructor(protected compareFn: Comparer<T>, items?: T[]) {
        this._items = items || [];
        this._search = new BinarySearch<T>(this._items);
    }

    get length() {
        return this._items.length;
    }

    get items() {
        return this._items;
    }

    add(item: T) {
        let cmpFn = this._createCompareClosure(item, this.compareFn);
        let result = this._search.search(cmpFn);
        if (result.isExactMatch) {
            throw new Error(`Duplicate key ${JSON.stringify(item)}`);
        }
        this._items.splice(result.rank, 0, item);
    }

    remove(compareFn: (t: T) => number) {
        let result = this._search.search(compareFn);
        if (result.isExactMatch) {
            return this._items.splice(result.rank, 1).shift();
        }
        return undefined;
    }

    find(compareFn: (t: T) => number) {
        return this._search.find(compareFn);
    }

    private _createCompareClosure(item: T, cmpFn: (a: T, b: T) => number) {
        return (t: T): number => {
            return cmpFn(t, item);
        }
    }

}<|MERGE_RESOLUTION|>--- conflicted
+++ resolved
@@ -629,28 +629,8 @@
     find(text: string) {
         let results = this._nameIndex.get(text);
 
-<<<<<<< HEAD
         if (!results) {
             return [];
-=======
-    toJSON() {
-        return this._nodeArray;
-    }
-
-    fromJSON(data: NameIndexNode<T>[]) {
-        this._nodeArray = data;
-        this._binarySearch = new BinarySearch<NameIndexNode<T>>(this._nodeArray);
-    }
-
-    private _nodeMatch(lcText: string) {
-
-        let collator = this._collator;
-        let compareLowerFn = (n: NameIndexNode<T>) => {
-            return collator.compare(n.key, lcText);
-        };
-        let compareUpperFn = (n: NameIndexNode<T>) => {
-            return n.key.slice(0, lcText.length) === lcText ? -1 : 1;
->>>>>>> e3b5e6b9
         }
 
         return results;
