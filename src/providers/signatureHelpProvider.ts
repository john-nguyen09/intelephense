/* Copyright (c) Ben Robert Mewburn
 * Licensed under the ISC Licence.
 */

'use strict';

import * as lsp from 'vscode-languageserver-types';
import { SymbolKind, PhpSymbol, SymbolModifier } from '../symbol';
import { SymbolStore } from '../symbolStore';
import { ParseTreeTraverser } from '../parseTreeTraverser';
import { ParsedDocument, ParsedDocumentStore } from '../parsedDocument';
import { MemberMergeStrategy } from '../typeAggregate';
import { ReferenceStore } from '../reference';
import { SyntaxNode } from 'tree-sitter';
import { Predicate } from '../types';


export class SignatureHelpProvider {

    constructor(public symbolStore: SymbolStore, public docStore: ParsedDocumentStore, public refStore: ReferenceStore) { }

    async provideSignatureHelp(uri: string, position: lsp.Position): Promise<lsp.SignatureHelp | null> {
        let response: lsp.SignatureHelp | null = null;

        await this.docStore.acquireLock(uri, async () => {
            const doc = this.docStore.find(uri);
            const table = await this.symbolStore.getSymbolTable(uri);
            const refTable = this.refStore.getReferenceTable(uri);
            if (!doc || !table || !refTable) {
                return;
            }
<<<<<<< HEAD

            const traverser = new ParseTreeTraverser(doc, table, refTable);
            const token = traverser.position(position);

            if (!token || token.type === ')') {
=======
    
            let traverser = new ParseTreeTraverser(doc, table, refTable);
            let token = traverser.position(position);
            let callableExpr = traverser.ancestor(this._isCallablePhrase, this._isStopToCallablePhrase) as Phrase;
            if (!callableExpr || !token || token.kind === TokenKind.CloseParenthesis) {
>>>>>>> 3be35f78
                return;
            }

            const previous = traverser.clone();
            const callableExpr = traverser.ancestor(this._isCallablePhrase);
            const startArguments: Predicate<SyntaxNode> = node => node.type === '(';
            let symbol: PhpSymbol | undefined = undefined;
            let argumentsTraverser = traverser.clone();
            if (!callableExpr) {
                let prev: SyntaxNode | null = null;
                while ((prev = previous.prevSibling()) !== null) {
                    if (prev.type === '(') {
                        break;
                    }
                }
                prev = previous.prevSibling();
                if (prev !== null && prev.type !== 'qualified_name') {
                    return;
                }
                symbol = await this._getSymbol(previous.clone());
                argumentsTraverser = previous.clone();
                argumentsTraverser.next(startArguments);
            } else {
                symbol = await this._getSymbol(traverser.clone());
                argumentsTraverser = traverser.clone();
                argumentsTraverser.child(startArguments);
            }

            const delimFilterFn = (x: SyntaxNode) => {
                return x.type === ',' && x.startIndex <= token.startIndex;
            };
            const stopFn = (node: SyntaxNode) => {
                return node.type === ')';
            };
            const argNumber = argumentsTraverser.filterNext(delimFilterFn, stopFn).length;

            if (symbol) {
                response = this._createSignatureHelp(symbol, argNumber);
            }
        });

        return response;
    }

    private _createSignatureHelp(fn: PhpSymbol, argNumber: number) {

        if (!fn.children) {
            return null;
        }

        let params = fn.children.filter((x) => {
            return x.kind === SymbolKind.Parameter;
        });

        if (!params.length || argNumber > params.length - 1) {
            return null;
        }

        let nOptionalParams = params.reduce<number>((carry, value) => {
            return value.value ? carry + 1 : carry;
        }, 0);

        let nRequiredParams = params.length - nOptionalParams;
        let signatures: lsp.SignatureInformation[] = [];

        signatures.push(this._signatureInfo(fn, params));

        return <lsp.SignatureHelp>{
            activeParameter: argNumber,
            activeSignature: 0,
            signatures: signatures
        };
    }

    private _signatureInfo(fn: PhpSymbol, params: PhpSymbol[]) {

        let paramInfoArray = this._parameterInfoArray(params);
        let label = fn.name + '(';
        label += paramInfoArray.map((v) => {
            return v.label;
        }).join(', ');
        label += ')';

        let returnType = PhpSymbol.type(fn);
        if (returnType) {
            label += ': ' + returnType;
        }

        let info = <lsp.SignatureInformation>{
            label: label,
            parameters: paramInfoArray
        }

        if (fn.doc && fn.doc.description) {
            info.documentation = fn.doc.description;
        }

        return info;

    }

    private _parameterInfoArray(params: PhpSymbol[]) {

        let infos: lsp.ParameterInformation[] = [];
        for (let n = 0, l = params.length; n < l; ++n) {
            infos.push(this._parameterInfo(params[n]));
        }

        return infos;
    }

    private _parameterInfo(s: PhpSymbol) {

        let labelParts: string[] = [];
        let paramType = PhpSymbol.type(s);
        if (paramType) {
            labelParts.push(paramType);
        }

        labelParts.push(s.name);

        if (s.value) {
            labelParts.push(s.value);
        }

        let info = <lsp.ParameterInformation>{
            label: labelParts.join(' '),
        };

        if (s.doc && s.doc.description) {
            info.documentation = s.doc.description;
        }

        return info;
    }

    private async _getSymbol(traverser: ParseTreeTraverser) {
        const expr = traverser.node;

        if (expr === null) {
            return undefined;
        }

        switch (expr.type) {
            case 'function_call_expression':
                if (traverser.child(this._isNamePhrase)) {
                    return (await this.symbolStore.findSymbolsByReference(traverser.reference))
                        .shift();
                }
                return undefined;
            case 'member_call_expression':
                if (traverser.child(this._isMemberName) && traverser.child(this._isNameToken)) {
                    return (await this.symbolStore.findSymbolsByReference(traverser.reference, MemberMergeStrategy.Documented))
                        .shift();
                }
                return undefined;
            case 'scoped_call_expression':
                if (traverser.child(this._isScopedMemberName) && traverser.child(this._isIdentifier)) {
                    return (await this.symbolStore.findSymbolsByReference(traverser.reference, MemberMergeStrategy.Documented))
                        .shift();
                }
                return undefined;
            case 'object_creation_expression':
                if (traverser.child(this._isClassTypeDesignator) && traverser.child(this._isNameOrRelativeScope)) {
                    return (await this.symbolStore.findSymbolsByReference(traverser.reference, MemberMergeStrategy.Override))
                        .shift();
                }
                return undefined;

            case 'qualified_name':
                const ref = traverser.reference;
                if (ref == null) {
                    return undefined;
                }
                // A workaround for parser's issue since if there is an error
                // `function_call_expression` will not be constructed therefore
                // qualified_name is identified as `Constant`, however if there
                // is a `(`, it will make it a `function_call_expression`
                ref.kind = SymbolKind.Function; 
                return (await this.symbolStore.findSymbolsByReference(traverser.reference))
                    .shift();

            default:
                throw new Error('Invalid Argument');
        }
    }

    private _isCallablePhrase(node: SyntaxNode) {
        return [
            'function_call_expression',
            'member_call_expression',
            'scoped_call_expression',
            'object_creation_expression',
        ].includes(node.type);
    }

<<<<<<< HEAD
    private _isNamePhrase(node: SyntaxNode) {
        return [
            'qualified_name',
        ].includes(node.type);
=======
    private _isStopToCallablePhrase(node: Phrase | Token) {
        switch ((<Phrase>node).kind) {
            case PhraseKind.ArrayCreationExpression:
                return true;
        }

        return false;
    }

    private _isNamePhrase(node:Phrase|Token) {
        switch((<Phrase>node).kind) {
            case PhraseKind.FullyQualifiedName:
            case PhraseKind.RelativeQualifiedName:
            case PhraseKind.QualifiedName:
                return true;
            default:
                return false;
        }
>>>>>>> 3be35f78
    }

    private _isArgExprList(node: SyntaxNode) {
        return node.type === 'arguments';
    }

    private _isMemberName(node: SyntaxNode) {
        return node.type === 'member_name';
    }

    private _isScopedMemberName(node: SyntaxNode) {
        return node.type === 'member_name';
    }

    private _isNameToken(node: SyntaxNode) {
        return node.type === 'name';
    }

    private _isIdentifier(node: SyntaxNode) {
        return node.type === 'name';
    }

    private _isClassTypeDesignator(node: SyntaxNode) {
        return [
            'qualified_name',
            'new_variable',
        ].includes(node.type);
    }

    private _isNameOrRelativeScope(node: SyntaxNode) {
        return [
            'name',
            'relative_scope',
        ].includes(node.type);
    }

}<|MERGE_RESOLUTION|>--- conflicted
+++ resolved
@@ -29,24 +29,16 @@
             if (!doc || !table || !refTable) {
                 return;
             }
-<<<<<<< HEAD
 
             const traverser = new ParseTreeTraverser(doc, table, refTable);
             const token = traverser.position(position);
 
             if (!token || token.type === ')') {
-=======
-    
-            let traverser = new ParseTreeTraverser(doc, table, refTable);
-            let token = traverser.position(position);
-            let callableExpr = traverser.ancestor(this._isCallablePhrase, this._isStopToCallablePhrase) as Phrase;
-            if (!callableExpr || !token || token.kind === TokenKind.CloseParenthesis) {
->>>>>>> 3be35f78
                 return;
             }
 
             const previous = traverser.clone();
-            const callableExpr = traverser.ancestor(this._isCallablePhrase);
+            const callableExpr = traverser.ancestor(this._isCallablePhrase, this._isStopToCallablePhrase);
             const startArguments: Predicate<SyntaxNode> = node => node.type === '(';
             let symbol: PhpSymbol | undefined = undefined;
             let argumentsTraverser = traverser.clone();
@@ -238,31 +230,16 @@
         ].includes(node.type);
     }
 
-<<<<<<< HEAD
     private _isNamePhrase(node: SyntaxNode) {
         return [
             'qualified_name',
         ].includes(node.type);
-=======
-    private _isStopToCallablePhrase(node: Phrase | Token) {
-        switch ((<Phrase>node).kind) {
-            case PhraseKind.ArrayCreationExpression:
-                return true;
-        }
-
-        return false;
-    }
-
-    private _isNamePhrase(node:Phrase|Token) {
-        switch((<Phrase>node).kind) {
-            case PhraseKind.FullyQualifiedName:
-            case PhraseKind.RelativeQualifiedName:
-            case PhraseKind.QualifiedName:
-                return true;
-            default:
-                return false;
-        }
->>>>>>> 3be35f78
+    }
+
+    private _isStopToCallablePhrase(node: SyntaxNode) {
+        return [
+            'array_creation_expression'
+        ].includes(node.type);
     }
 
     private _isArgExprList(node: SyntaxNode) {
