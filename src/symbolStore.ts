/* Copyright (c) Ben Robert Mewburn
 * Licensed under the ISC Licence.
 */

'use strict';

import { PhpSymbol, SymbolKind, SymbolModifier, SymbolIdentifier } from './symbol';
import { Reference } from './reference';
import { TreeTraverser, Predicate, TreeVisitor, Traversable, BinarySearch, NameIndex } from './types';
import { Position, Location, Range } from 'vscode-languageserver-types';
import { TypeString } from './typeString';
import * as builtInSymbols from './builtInSymbols.json';
import { ParsedDocument, ParsedDocumentChangeEventArgs } from './parsedDocument';
import { SymbolReader } from './symbolReader';
import { NameResolver } from './nameResolver';
import * as util from './util';
import { TypeAggregate, MemberMergeStrategy } from './typeAggregate';
import { ReferenceReader } from './referenceReader';
import { SymbolIndex } from './indexes/symbolIndex';

const builtInsymbolsUri = 'php';

export class SymbolTable implements Traversable<PhpSymbol> {

    private _uri: string;
    private _root: PhpSymbol;

    constructor(uri: string, root: PhpSymbol) {
        this._uri = uri;
        this._root = root;
    }

    get uri() {
        return this._uri;
    }

    get root() {
        return this._root;
    }

    get symbols() {
        let traverser = new TreeTraverser([this.root]);
        let symbols = traverser.toArray();
        //remove root
        symbols.shift();
        return symbols;
    }

    get symbolCount() {
        let traverser = new TreeTraverser([this.root]);
        //subtract 1 for root
        return traverser.count() - 1;
    }

    pruneScopedVars() {
        let visitor = new ScopedVariablePruneVisitor();
        this.traverse(visitor);
    }

    parent(s: PhpSymbol) {
        let traverser = new TreeTraverser([this.root]);
        let fn = (x: PhpSymbol) => {
            return x === s;
        };
        if (!traverser.find(fn)) {
            return null;
        }

        return traverser.parent();
    }

    traverse(visitor: TreeVisitor<PhpSymbol>) {
        let traverser = new TreeTraverser([this.root]);
        traverser.traverse(visitor);
        return visitor;
    }

    createTraverser() {
        return new TreeTraverser([this.root]);
    }

    filter(predicate: Predicate<PhpSymbol>) {
        let traverser = new TreeTraverser([this.root]);
        return traverser.filter(predicate)
    }

    find(predicate: Predicate<PhpSymbol>) {
        let traverser = new TreeTraverser([this.root]);
        return traverser.find(predicate);
    }

    nameResolver(pos: Position) {
        let nameResolver = new NameResolver();
        let traverser = new TreeTraverser([this.root]);
        let visitor = new NameResolverVisitor(pos, nameResolver);
        traverser.traverse(visitor);
        return nameResolver;
    }

    scope(pos: Position) {
        let traverser = new TreeTraverser([this.root]);
        let visitor = new ScopeVisitor(pos, false);
        traverser.traverse(visitor);
        return visitor.scope;
    }

    absoluteScope(pos: Position) {
        let traverser = new TreeTraverser([this.root]);
        let visitor = new ScopeVisitor(pos, true);
        traverser.traverse(visitor);
        return visitor.scope;
    }

    scopeSymbols() {
        return this.filter(this._isScopeSymbol);
    }

    symbolAtPosition(position: Position) {

        let pred = (x: PhpSymbol) => {
            return x.location && util.positionEquality(x.location.range.start, position);
        };

        return this.filter(pred).pop();
    }

    contains(s: PhpSymbol) {
        let traverser = new TreeTraverser([this.root]);
        let visitor = new ContainsVisitor(s);
        traverser.traverse(visitor);
        return visitor.found;
    }

    private _isScopeSymbol(s: PhpSymbol) {
        const mask = SymbolKind.Class | SymbolKind.Interface | SymbolKind.Trait | SymbolKind.None | SymbolKind.Function | SymbolKind.Method;
        return (s.kind & mask) > 0;
    }

    static fromJSON(data: any) {
        return new SymbolTable(data._uri, data._root);
    }

    static create(parsedDocument: ParsedDocument, externalOnly?: boolean) {

        let symbolReader = new SymbolReader(parsedDocument, new NameResolver());

        parsedDocument.traverse(symbolReader);
        return new SymbolTable(
            parsedDocument.uri,
            symbolReader.symbol
        );

    }

    static readBuiltInSymbols() {

        return new SymbolTable(builtInsymbolsUri, {
            kind: SymbolKind.None,
            name: '',
            children: <any>builtInSymbols
        });

    }

}

class ScopedVariablePruneVisitor implements TreeVisitor<PhpSymbol> {

    preorder(node: PhpSymbol, spine: PhpSymbol[]) {

        if ((node.kind === SymbolKind.Function || node.kind === SymbolKind.Method) && node.children) {
            node.children = node.children.filter(this._isNotVar);
        }

        return true;
    }

    private _isNotVar(s: PhpSymbol) {
        return s.kind !== SymbolKind.Variable;
    }


}

export class SymbolStore {

    private _tableIndex: SymbolTableIndex;
    private _symbolIndex: SymbolIndex;
    private _symbolCount: number;

    constructor() {
        this._tableIndex = new SymbolTableIndex();
<<<<<<< HEAD
        this._symbolIndex = new SymbolIndex();
=======
        this._symbolIndex = new NameIndex<PhpSymbol>(PhpSymbol.keys);
>>>>>>> e3b5e6b9
        this._symbolCount = 0;
    }

    onParsedDocumentChange = (args: ParsedDocumentChangeEventArgs) => {
        this.remove(args.parsedDocument.uri);
        let table = SymbolTable.create(args.parsedDocument);
        this.add(table);
    };

    getSymbolTable(uri: string) {
        return this._tableIndex.find(uri);
    }

    get tables() {
        return this._tableIndex.tables();
    }

    get tableCount() {
        return this._tableIndex.count();
    }

    get symbolCount() {
        return this._symbolCount;
    }

    add(symbolTable: SymbolTable) {
        //if table already exists replace it
        this.remove(symbolTable.uri);
        this._tableIndex.add(symbolTable);
        this._symbolIndex.index(symbolTable.root);
        this._symbolCount += symbolTable.symbolCount;
    }

    remove(uri: string) {
        let symbolTable = this._tableIndex.remove(uri);
        if (!symbolTable) {
            return;
        }
        this._symbolIndex.removeMany(uri);
        this._symbolCount -= symbolTable.symbolCount;
    }

    toJSON() {
        return {
            _tableIndex: this._tableIndex,
            _symbolCount: this._symbolCount
        }
    }

    fromJSON(data:any) {
        this._symbolCount = data._symbolCount;
        this._tableIndex.fromJSON(data._tableIndex);
        for (let t of this._tableIndex.tables()) {
            this._symbolIndex.index(t.root);
        }
    }

    /**
     * Finds all indexed symbols that match text exactly.
     * Case sensitive for constants and variables and insensitive for 
     * classes, traits, interfaces, functions, methods
     * @param text 
     * @param filter 
     */
    find(text: string, filter?: Predicate<PhpSymbol>) {

        if (!text) {
            return [];
        }

        let kindMask = SymbolKind.Constant | SymbolKind.Variable;
        let result = this._symbolIndex.find(text);
        let symbols: PhpSymbol[] = [];
        let s: PhpSymbol;

        for (let n = 0, l = result.length; n < l; ++n) {
            s = result[n];
            if ((!filter || filter(s)) &&
                (((s.kind & kindMask) > 0 && s.name === text) ||
                    (!(s.kind & kindMask) && s.name === text))) {
                symbols.push(s);
            }
        }

        return symbols;
    }

    getNamedSymbol(uri: string) {
        return this._symbolIndex.getNamedSymbol(uri);
    }

    getGlobalVariables() {
        return this._symbolIndex.getGlobalVariables();
    }

    filter(filter: Predicate<PhpSymbol>) {
        return this._symbolIndex.filter(filter);
    }

    /**
     * matches indexed symbols where symbol keys begin with text.
     * Case insensitive
     */
    match(text: string, filter?: Predicate<PhpSymbol>) {

        if (!text) {
            return [];
        }

        let matches: PhpSymbol[] = this._symbolIndex.match(text);

        if (!filter) {
            return matches;
        }

        let filtered: PhpSymbol[] = [];
        let s: PhpSymbol;

        for (let n = 0, l = matches.length; n < l; ++n) {
            s = matches[n];
            if (filter(s)) {
                filtered.push(s);
            }
        }

        return filtered;
    }

    *matchIterator(text:string, filter?: Predicate<PhpSymbol>) {

        if (!text) {
            return;
        }

        const indexMatchIterator = this._symbolIndex.matchIterator(text);
        const symbols = new Set<PhpSymbol>();

        for(let s of indexMatchIterator){
            if((!filter || filter(s)) && !symbols.has(s)) {
                symbols.add(s);
                yield s;
            }
        }

    }

    findSymbolsByReference(ref: Reference, memberMergeStrategy?: MemberMergeStrategy): PhpSymbol[] {
        if (!ref) {
            return [];
        }

        let symbols: PhpSymbol[];
        let fn: Predicate<PhpSymbol>;
        let lcName: string;
        let table: SymbolTable;

        switch (ref.kind) {
            case SymbolKind.Class:
            case SymbolKind.Interface:
            case SymbolKind.Trait:
                fn = (x) => {
                    return (x.kind & (SymbolKind.Class | SymbolKind.Interface | SymbolKind.Trait)) > 0;
                };
                symbols = this.find(ref.name, fn);
                break;

            case SymbolKind.Function:
            case SymbolKind.Constant:
                fn = (x) => {
                    return x.kind === ref.kind;
                };
                symbols = this.find(ref.name, fn);
                if (symbols.length < 1 && ref.altName) {
                    symbols = this.find(ref.altName, fn);
                }
                break;

            case SymbolKind.Method:
                fn = (x) => {
                    return x.kind === SymbolKind.Method && x.name === ref.name;
                };
                symbols = this.findMembers(ref.scope, memberMergeStrategy || MemberMergeStrategy.None, fn);
                break;

            case SymbolKind.Property:
                {
                    let name = ref.name;
                    fn = (x) => {
                        return x.kind === SymbolKind.Property && name === x.name;
                    };
                    symbols = this.findMembers(ref.scope, memberMergeStrategy || MemberMergeStrategy.None, fn);
                    break;
                }

            case SymbolKind.ClassConstant:
                fn = (x) => {
                    return x.kind === SymbolKind.ClassConstant && x.name === ref.name;
                };
                symbols = this.findMembers(ref.scope, memberMergeStrategy || MemberMergeStrategy.None, fn);
                break;

            case SymbolKind.Variable:
            case SymbolKind.Parameter:
                //@todo global vars?
                table = this.getSymbolTable(ref.location.uri);
                if (table) {
                    let scope = table.scope(ref.location.range.start);

                    fn = (x) => {
                        return (x.kind & (SymbolKind.Parameter | SymbolKind.Variable)) > 0 &&
                            x.name === ref.name;
                    }
                    let s = scope.children ? scope.children.find(fn) : null;
                    if (s) {
                        symbols = [s];
                    }
                }
                break;

            case SymbolKind.Constructor:
                fn = (x) => {
                    return x.kind === SymbolKind.Method && x.name.toLowerCase() === '__construct';
                };
                symbols = this.findMembers(ref.name, memberMergeStrategy || MemberMergeStrategy.None, fn);
                break;

            default:
                break;

        }

        return symbols || [];
    }

    findMembers(scope: string, memberMergeStrategy: MemberMergeStrategy, predicate?: Predicate<PhpSymbol>) {

        let fqnArray = TypeString.atomicClassArray(scope);
        let type: TypeAggregate;
        let members: PhpSymbol[] = [];
        for (let n = 0; n < fqnArray.length; ++n) {
            type = TypeAggregate.create(this, fqnArray[n]);
            if (type) {
                Array.prototype.push.apply(members, type.members(memberMergeStrategy, predicate));
            }
        }
        return Array.from(new Set<PhpSymbol>(members));
    }

    findBaseMember(symbol: PhpSymbol) {

        if (
            !symbol || !symbol.scope ||
            !(symbol.kind & (SymbolKind.Property | SymbolKind.Method | SymbolKind.ClassConstant)) ||
            (symbol.modifiers & SymbolModifier.Private) > 0
        ) {
            return symbol;
        }

        let fn: Predicate<PhpSymbol>;

        if (symbol.kind === SymbolKind.Method) {
            fn = (s: PhpSymbol) => {
                return s.kind === symbol.kind && s.modifiers === symbol.modifiers && symbol.name === s.name;
            };
        } else {
            fn = (s: PhpSymbol) => {
                return s.kind === symbol.kind && s.modifiers === symbol.modifiers && symbol.name === s.name;
            };
        }

        return this.findMembers(symbol.scope, MemberMergeStrategy.Base, fn).shift() || symbol;

    }

    /*
    findOverrides(baseSymbol: PhpSymbol): PhpSymbol[] {

        if (
            !baseSymbol ||
            !(baseSymbol.kind & (SymbolKind.Property | SymbolKind.Method | SymbolKind.ClassConstant)) ||
            (baseSymbol.modifiers & SymbolModifier.Private) > 0
        ) {
            return [];
        }

        let baseTypeName = baseSymbol.scope ? baseSymbol.scope : '';
        let baseType = this.find(baseTypeName, PhpSymbol.isClassLike).shift();
        if (!baseType || baseType.kind === SymbolKind.Trait) {
            return [];
        }
        let store = this;
        let filterFn = (s: PhpSymbol) => {

            if (s.kind !== baseSymbol.kind || s.modifiers !== baseSymbol.modifiers || s === baseSymbol) {
                return false;
            }

            let type = store.find(s.scope).shift();
            if (!type) {
                return false;
            }

            if (PhpSymbol.isAssociated(type, baseTypeName)) {
                return true;
            }

            let aggregate = new TypeAggregate(store, type);
            return aggregate.isAssociated(baseTypeName);

        };
        return this.find(baseSymbol.name, filterFn);

    }
    */

    symbolLocation(symbol: PhpSymbol): Location {
        let table = this._tableIndex.findBySymbol(symbol);
        return table ? Location.create(table.uri, symbol.location.range) : undefined;
    }

    referenceToTypeString(ref: Reference) {

        if (!ref) {
            return '';
        }

        switch (ref.kind) {
            case SymbolKind.Class:
            case SymbolKind.Interface:
            case SymbolKind.Trait:
            case SymbolKind.Constructor:
                return ref.name;

            case SymbolKind.Function:
            case SymbolKind.Method:
            case SymbolKind.Property:
                return this.findSymbolsByReference(ref, MemberMergeStrategy.Documented).reduce<string>((carry, val) => {
                    return TypeString.merge(carry, PhpSymbol.type(val));
                }, '');

            case SymbolKind.Variable:
                return ref.type || '';

            default:
                return '';


        }
    }

    private _sortMatches(query: string, matches: PhpSymbol[]) {

        let map: { [index: string]: number } = {};
        let s: PhpSymbol;
        let name: string;
        let val: number;

        for (let n = 0, l = matches.length; n < l; ++n) {
            s = matches[n];
            name = s.name;
            if (map[name] === undefined) {
                val = (PhpSymbol.notFqn(s.name).indexOf(query) + 1) * 10;
                if (val > 0) {
                    val = 1000 - val;
                }
                map[name] = val;
            }
            ++map[name];
        }

        let unique = Array.from(new Set(matches));

        let sortFn = (a: PhpSymbol, b: PhpSymbol) => {
            return map[b.name] - map[a.name];
        }

        unique.sort(sortFn);
        return unique;

    }

    private _classOrInterfaceFilter(s: PhpSymbol) {
        return (s.kind & (SymbolKind.Class | SymbolKind.Interface)) > 0;
    }

    private _classInterfaceTraitFilter(s: PhpSymbol) {
        return (s.kind & (SymbolKind.Class | SymbolKind.Interface | SymbolKind.Trait)) > 0;
    }
<<<<<<< HEAD
=======

    private _indexSymbols(root: PhpSymbol) {

        let traverser = new TreeTraverser([root]);
        return traverser.filter(this._indexFilter);

    }

    /**
     * No vars, params or symbols with use modifier
     * @param s 
     */
    private _indexFilter(s: PhpSymbol) {
        return !(s.kind & (SymbolKind.Parameter | SymbolKind.File)) && //no params or files
            !(s.modifiers & SymbolModifier.Use) && //no use
            !(s.kind === SymbolKind.Variable && s.location) && //no variables that have a location (in built globals have no loc)
            s.name.length > 0;
    }

>>>>>>> e3b5e6b9
}

class NameResolverVisitor implements TreeVisitor<PhpSymbol> {

    haltTraverse = false;
    private _kindMask = SymbolKind.Class | SymbolKind.Function | SymbolKind.Constant;

    constructor(public pos: Position, public nameResolver: NameResolver) { }

    preorder(node: PhpSymbol, spine: PhpSymbol[]) {

        if (node.location && node.location.range.start.line > this.pos.line) {
            this.haltTraverse = true;
            return false;
        }

        if ((node.modifiers & SymbolModifier.Use) > 0 && (node.kind & this._kindMask) > 0) {
            this.nameResolver.rules.push(node);
        } else if (node.kind === SymbolKind.Namespace) {
            this.nameResolver.namespace = node;
        } else if (node.kind === SymbolKind.Class) {
            this.nameResolver.pushClass(node);
        }

        return true;

    }

    postorder(node: PhpSymbol, spine: PhpSymbol[]) {

        if (this.haltTraverse || (node.location && node.location.range.end.line > this.pos.line)) {
            this.haltTraverse = true;
            return;
        }

        if (node.kind === SymbolKind.Class) {
            this.nameResolver.popClass();
        }

    }
}

class ScopeVisitor implements TreeVisitor<PhpSymbol> {

    haltTraverse = false;
    private _scopeStack: PhpSymbol[];
    private _kindMask = SymbolKind.Class | SymbolKind.Interface | SymbolKind.Trait | SymbolKind.Function | SymbolKind.Method | SymbolKind.File;
    private _absolute = false;

    constructor(public pos: Position, absolute: boolean) {
        this._scopeStack = [];
        this._absolute = absolute;
    }

    get scope() {
        return this._scopeStack[this._scopeStack.length - 1];
    }

    preorder(node: PhpSymbol, spine: PhpSymbol[]) {

        if (node.location && node.location.range.start.line > this.pos.line) {
            this.haltTraverse = true;
            return false;
        }

        if (!node.location || util.isInRange(this.pos, node.location.range) !== 0) {
            return false;
        }

        if (
            (node.kind & this._kindMask) > 0 &&
            !(node.modifiers & SymbolModifier.Use) &&
            (!this._absolute || node.kind !== SymbolKind.Function || !(node.modifiers & SymbolModifier.Anonymous))
        ) {
            this._scopeStack.push(node);
        }

        return true;
    }

}

class ContainsVisitor implements TreeVisitor<PhpSymbol> {

    haltTraverse = false;
    found = false;
    private _symbol: PhpSymbol;

    constructor(symbol: PhpSymbol) {
        this._symbol = symbol;
        if (!symbol.location) {
            throw new Error('Invalid Argument');
        }
    }

    preorder(node: PhpSymbol, spine: PhpSymbol[]) {

        if (node === this._symbol) {
            this.found = true;
            this.haltTraverse = true;
            return false;
        }

        if (node.location && util.isInRange(this._symbol.location.range.start, node.location.range) !== 0) {
            return false;
        }

        return true;

    }

}

export class SymbolTableIndex {

    private _count = 0;
    private _tables: Map<string, SymbolTable>;

    constructor() {
        this._tables = new Map<string, SymbolTable>();
    }

    count() {
        return this._count;
    }

    *tables() {
        for (let key of this._tables.keys()) {
            yield this._tables.get(key);
        }
    }

    add(table: SymbolTable) {
        if (this._tables.has(table.uri)) {
            throw new Error(`Duplicate key ${table.uri}`);
        }

        this._tables.set(table.uri, table);
        ++this._count;
    }

    remove(uri: string) {
        if (!this._tables.has(uri)) {
            return undefined;
        }

        let table = this._tables.get(uri);
        this._tables.delete(uri);
        --this._count;

        return table;
    }

    find(uri: string) {
        return this._tables.get(uri);
    }

    findBySymbol(s: PhpSymbol) {
        if (!s.location) {
            return undefined;
        }

        return this.find(s.location.uri);
    }

    toJSON() {
        return {
            _tables: this._tables,
            _count: this._count
        }
    }

    fromJSON(data: any) {
        this._count = data._count;
        this._tables = data._tables;
    }
}

export interface SymbolTableIndexNode {
    hash: number;
    tables: SymbolTable[];
}<|MERGE_RESOLUTION|>--- conflicted
+++ resolved
@@ -190,11 +190,7 @@
 
     constructor() {
         this._tableIndex = new SymbolTableIndex();
-<<<<<<< HEAD
         this._symbolIndex = new SymbolIndex();
-=======
-        this._symbolIndex = new NameIndex<PhpSymbol>(PhpSymbol.keys);
->>>>>>> e3b5e6b9
         this._symbolCount = 0;
     }
 
@@ -583,28 +579,6 @@
     private _classInterfaceTraitFilter(s: PhpSymbol) {
         return (s.kind & (SymbolKind.Class | SymbolKind.Interface | SymbolKind.Trait)) > 0;
     }
-<<<<<<< HEAD
-=======
-
-    private _indexSymbols(root: PhpSymbol) {
-
-        let traverser = new TreeTraverser([root]);
-        return traverser.filter(this._indexFilter);
-
-    }
-
-    /**
-     * No vars, params or symbols with use modifier
-     * @param s 
-     */
-    private _indexFilter(s: PhpSymbol) {
-        return !(s.kind & (SymbolKind.Parameter | SymbolKind.File)) && //no params or files
-            !(s.modifiers & SymbolModifier.Use) && //no use
-            !(s.kind === SymbolKind.Variable && s.location) && //no variables that have a location (in built globals have no loc)
-            s.name.length > 0;
-    }
-
->>>>>>> e3b5e6b9
 }
 
 class NameResolverVisitor implements TreeVisitor<PhpSymbol> {
