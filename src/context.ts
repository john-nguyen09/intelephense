/* Copyright (c) Ben Robert Mewburn
 * Licensed under the ISC Licence.
 */

'use strict';

import { PhpSymbol, SymbolKind, SymbolModifier } from './symbol';
import { SymbolStore, SymbolTable } from './symbolStore';
import { ExpressionTypeResolver, VariableTable, VariableTypeResolver } from './typeResolver';
import { NameResolver } from './nameResolver';
import { TreeTraverser, Predicate } from './types';
import { TypeString } from './typeString';
import { ParsedDocument } from './parsedDocument';
import { ParsedDocumentVisitor } from './parsedDocumentVisitor';
import { Position, TextEdit, Range } from 'vscode-languageserver-types';
import {
    Phrase, Token, PhraseType, NamespaceDefinition, ClassDeclaration,
    TokenType, NamespaceUseDeclaration, InlineText, NamespaceName,
    FullyQualifiedName, QualifiedName, RelativeQualifiedName
} from 'php7parser';
import * as util from './util';

class ContextVisitor extends ParsedDocumentVisitor {

    private _spine: (Phrase | Token)[];
    private _openingInlineText: InlineText;
    private _lastNamespaceUseDeclaration: NamespaceUseDeclaration;
    private _namespaceDefinition: NamespaceDefinition;

    constructor(
        public document: ParsedDocument,
        public nameResolver: NameResolver,
        offset: number) {
        super(document, nameResolver);
        this.haltAtOffset = offset;
    }

    get spine() {
        return this._spine.slice(0);
    }

    get openingInlineText() {
        return this._openingInlineText;
    }

    get lastNamespaceUseDeclaration() {
        return this._lastNamespaceUseDeclaration;
    }

    get namespaceDefinition() {
        return this._namespaceDefinition;
    }

    protected _preorder(node: Phrase | Token, spine: (Phrase | Token)[]) {

        if (this.haltTraverse) {
            this._spine = spine.slice(0);
            this._spine.push(node);
            return false;
        }

        switch ((<Phrase>node).phraseType) {
            case PhraseType.InlineText:
                if (!this._openingInlineText) {
                    this._openingInlineText = node as InlineText;
                }
                break;

            case PhraseType.NamespaceDefinition:
                this._namespaceDefinition = node as NamespaceDefinition;
                break;

            case PhraseType.NamespaceUseDeclaration:
                this._lastNamespaceUseDeclaration = node as NamespaceUseDeclaration;
                break;

        }


        return true;

    }

    protected _postorder(node: Phrase | Token, spine: (Phrase | Token)[]) {

        if (this.haltTraverse) {
            return;
        }

        switch ((<Phrase>node).phraseType) {

            case PhraseType.NamespaceDefinition:
                if ((<NamespaceDefinition>node).statementList) {
                    this._namespaceDefinition = null;
                }
                break;

            default:
                break;

        }

    }

}

export class Context {

    private _parseTreeSpine: (Phrase | Token)[];
    private _offset: number;
    private _namespaceDefinition: NamespaceDefinition;
    private _scopePhrase: Phrase;
    private _scopeSymbol: PhpSymbol;
    private _variableTable: VariableTable;
    private _thisPhrase: ClassDeclaration;
    private _thisSymbol: PhpSymbol;
    private _thisBaseSymbol: PhpSymbol;
    private _nameResolver: NameResolver;
    private _lastNamespaceUseDeclaration: NamespaceUseDeclaration;
    private _openingInlineText: InlineText;
    private _wordStartPosition: Position;

    constructor(
        public symbolStore: SymbolStore,
        public document: ParsedDocument,
        public position: Position
    ) {

        this._offset = document.offsetAtPosition(position) - 1;
        let contextVisitor = new ContextVisitor(this.document, new NameResolver(), this._offset);
        document.traverse(contextVisitor);
        this._parseTreeSpine = contextVisitor.spine;
        this._openingInlineText = contextVisitor.openingInlineText;
        this._nameResolver = contextVisitor.nameResolver;

    }

    get uri() {
        return this.document.uri;
    }

    get word() {
        return this.document.wordAtOffset(this._offset);
    }

    get wordStartPosition() {
        if (this._wordStartPosition === undefined) {
            let startOffset = this._offset - (this.word.length - 1);
            this._wordStartPosition = this.document.positionAtOffset(startOffset);
        }
        return this._wordStartPosition;
    }

    get token() {
        return this._parseTreeSpine.length ? <Token>this._parseTreeSpine[this._parseTreeSpine.length - 1] : null;
    }

    get offset() {
        return this.document.offsetAtPosition(this.position);
    }

    get spine() {
        return this._parseTreeSpine.slice(0);
    }

    get className() {
        return this._nameResolver.className;
    }

    get classBaseName() {
        return this._nameResolver.classBaseName;
    }

    get namespace() {
        return this._nameResolver.namespace;
    }

    /**
     * Only supports non-aliased declarations
     * If a non-aliased declaration will cause duplicate symbols then this returns null
     * @param fqn 
     */
    createUseDeclarationTextEdit(fqn: string, kind?:SymbolKind) {

        let text: string;
        let nodeRange: Range;
        let hasRule: Predicate<PhpSymbol> = (x) => {
            return PhpSymbol.notFqn(fqn) === x.name;
        };

        if (this._nameResolver.rules.find(hasRule)) {
            return null;
        }

        if (this._lastNamespaceUseDeclaration) {
            nodeRange = this.document.nodeRange(this._lastNamespaceUseDeclaration);
            text = '\n' + util.whitespace(nodeRange.start.character);
        } else if (this._namespaceDefinition && !this._namespaceDefinition.statementList) {
            nodeRange = this.document.nodeRange(this._namespaceDefinition);
            text = '\n\n' + util.whitespace(nodeRange.start.character);
        } else if (this._openingInlineText) {
            nodeRange = this.document.nodeRange(this._openingInlineText);
            text = '\n\n' + util.whitespace(nodeRange.start.character);
        } else {
            return TextEdit.insert({ line: 0, character: 0 }, text);
        }

        let kindText = '';
        switch(kind){
            case SymbolKind.Function:
                kindText = 'function ';
                break;
            case SymbolKind.Constant:
                kindText = 'const ';
                break;
            default:
                break;
        }

        text += `use ${kindText}${fqn};`;
        return TextEdit.insert(nodeRange.end, text);

    }

    get classDeclarationPhrase() {

        if (this._thisPhrase === undefined) {
            let traverser = this.createTraverser();
            this._thisPhrase = traverser.ancestor(this._isClassDeclaration) as ClassDeclaration;
        }
        return this._thisPhrase;

    }

    get classSymbol() {
        if (this._thisSymbol === undefined) {

            let phrase = this.classDeclarationPhrase;
            if (phrase) {
                let symbolTable = this.symbolStore.getSymbolTable(this.document.uri);
                let phrasePos = this.document.nodeRange(phrase).start;
                this._thisSymbol = symbolTable.symbolAtPosition(phrasePos);
            } else {
                this._thisSymbol = null;
            }

        }

        return this._thisSymbol;
    }

    get classBaseSymbol() {

        if (this._thisBaseSymbol === undefined) {

            let thisSymbol = this.classSymbol;
            if (!thisSymbol || !thisSymbol.associated) {
                this._thisBaseSymbol = null;
            } else {
                this._thisBaseSymbol = thisSymbol.associated.find((x) => {
                    return x.kind === SymbolKind.Class;
                });
            }

        }

        return this._thisBaseSymbol;
    }

    get scopePhrase() {

        if (!this._scopePhrase) {
            let t = this.createTraverser();
            //need to get scope body first to exclude chance 
            //that position is within a scope declaration
            t.ancestor(this._isScopeBody);
            this._scopePhrase = t.ancestor(this._isScopePhrase) as Phrase;
            if (!this._scopePhrase) {
                this._scopePhrase = this._parseTreeSpine[0] as Phrase;
            }
        }
        return this._scopePhrase;
    }

    get scopeSymbol() {

        if (!this._scopeSymbol) {

            let phrase = this.scopePhrase;
            let symbolTable = this.symbolStore.getSymbolTable(this.document.uri);
            let phrasePos = this.document.nodeRange(phrase).start;
            this._scopeSymbol = symbolTable.symbolAtPosition(phrasePos);

            if (!this._scopeSymbol) {
                this._scopeSymbol = symbolTable.root;
            }

        }

        return this._scopeSymbol;

    }

    get variableTable() {
        if (!this._variableTable) {
<<<<<<< HEAD
            let varTypeResolver = new VariableTypeResolver(this.document, this.nameResolver, this.symbolStore, new VariableTable());
            varTypeResolver.haltAtOffset = this.token.offset;
            let scope = this.scopePhrase;
=======
            let varTypeResolver = new VariableTypeResolver(
                new VariableTable(), this.document, this.createNameResolver(), this.symbolStore, this.token);
            let t = this.createTraverser();
            let scope = t.ancestor(this._isAbsoluteScopePhrase);
            if(!scope){
                scope = this._parseTreeSpine[0] as Phrase;
            }
>>>>>>> e36ad2b3
            let traverser = new TreeTraverser([scope]);
            traverser.traverse(varTypeResolver);
            this._variableTable = varTypeResolver.variableTable;
        }
        return this._variableTable;

    }

    get symbolTable() {
        return this.symbolStore.getSymbolTable(this.document.uri);
    }

    get nameResolver() {
        return this._nameResolver;
    }

    textBefore(length: number) {
        return this.document.textBeforeOffset(this._offset, length);
    }

    tokenText(t: Token) {
        return this.document.tokenText(t);
    }

    nodeText(node: Phrase | Token, ignore?: TokenType[]) {
        return this.document.nodeText(node, ignore);
    }

    resolveFqn(phrase: Phrase, kind: SymbolKind) {
        if (!phrase) {
            return '';
        }

        switch (phrase.phraseType) {
            case PhraseType.QualifiedName:
                return this.nameResolver.resolveNotFullyQualified(this.document.namespaceNamePhraseToString((<QualifiedName>phrase).name), kind);
            case PhraseType.RelativeQualifiedName:
                return this.nameResolver.resolveRelative(this.document.namespaceNamePhraseToString((<RelativeQualifiedName>phrase).name));
            case PhraseType.FullyQualifiedName:
                return this.document.namespaceNamePhraseToString((<FullyQualifiedName>phrase).name);
            case PhraseType.NamespaceName:
                return this.document.namespaceNamePhraseToString(<NamespaceName>phrase);
            default:
                return '';
        }

    }

    resolveExpressionType(expr: Phrase) {
        let exprResolver = this.createExpressionTypeResolver();
        return exprResolver.resolveExpression(expr);
    }

    createTraverser() {
        return new TreeTraverser(this._parseTreeSpine);
    }

    createExpressionTypeResolver() {
        return new ExpressionTypeResolver(this.document, this._nameResolver, this.symbolStore, this.variableTable);
    }

    private _isAbsoluteScopePhrase(p: Phrase | Token) {
        switch ((<Phrase>p).phraseType) {
            case PhraseType.FunctionDeclaration:
            case PhraseType.MethodDeclaration:
            case PhraseType.ClassDeclaration:
            case PhraseType.InterfaceDeclaration:
            case PhraseType.TraitDeclaration:
            case PhraseType.AnonymousClassDeclaration:
                return true;
            default:
                return false;
        }
    }

    private _isScopePhrase(p: Phrase | Token) {
        switch ((<Phrase>p).phraseType) {
            case PhraseType.FunctionDeclaration:
            case PhraseType.MethodDeclaration:
            case PhraseType.ClassDeclaration:
            case PhraseType.AnonymousFunctionCreationExpression:
            case PhraseType.InterfaceDeclaration:
            case PhraseType.TraitDeclaration:
            case PhraseType.AnonymousClassDeclaration:
                return true;
            default:
                return false;
        }
    }

    private _isScopeBody(p: Phrase | Token) {

        switch ((<Phrase>p).phraseType) {
            case PhraseType.FunctionDeclarationBody:
            case PhraseType.MethodDeclarationBody:
            case PhraseType.ClassMemberDeclarationList:
            case PhraseType.InterfaceMemberDeclarationList:
            case PhraseType.TraitMemberDeclarationList:
                return true;
            default:
                return false;
        }

    }

    private _importFilter(s: PhpSymbol) {
        return (s.modifiers & SymbolModifier.Use) > 0 &&
            (s.kind & (SymbolKind.Class | SymbolKind.Constant | SymbolKind.Function)) > 0;
    }

    private _isNamespaceDefinition(node: Phrase | Token) {
        return (<Phrase>node).phraseType === PhraseType.NamespaceDefinition;
    }

    private _isClassDeclaration(node: Phrase | Token) {
        return (<Phrase>node).phraseType === PhraseType.ClassDeclaration;
    }

}<|MERGE_RESOLUTION|>--- conflicted
+++ resolved
@@ -303,19 +303,13 @@
 
     get variableTable() {
         if (!this._variableTable) {
-<<<<<<< HEAD
             let varTypeResolver = new VariableTypeResolver(this.document, this.nameResolver, this.symbolStore, new VariableTable());
             varTypeResolver.haltAtOffset = this.token.offset;
-            let scope = this.scopePhrase;
-=======
-            let varTypeResolver = new VariableTypeResolver(
-                new VariableTable(), this.document, this.createNameResolver(), this.symbolStore, this.token);
             let t = this.createTraverser();
             let scope = t.ancestor(this._isAbsoluteScopePhrase);
             if(!scope){
                 scope = this._parseTreeSpine[0] as Phrase;
             }
->>>>>>> e36ad2b3
             let traverser = new TreeTraverser([scope]);
             traverser.traverse(varTypeResolver);
             this._variableTable = varTypeResolver.variableTable;
