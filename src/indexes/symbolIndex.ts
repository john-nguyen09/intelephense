import { Predicate, TreeVisitor, TreeTraverser, NameIndex } from "../types";
import { PhpSymbol, SymbolKind, SymbolModifier } from "../symbol";
import { LevelUp } from "levelup";
import { AbstractLevelDOWN, AbstractIteratorOptions } from "abstract-leveldown";
import * as Subleveldown from 'subleveldown';
import { CodecEncoder } from "level-codec";
import { CompletionIndex, CompletionValue } from "./completionIndex";
import { Position } from "vscode-languageserver";
<<<<<<< HEAD
import { elapsed } from "../utils";
=======
import { elapsed } from "../util";
import { TypeString } from "../typeString";
>>>>>>> 3be35f78

export type PhpSymbolIdentifier = [string, string, number, number, number, number];

export namespace PhpSymbolIdentifier {
    export function create(symbol: PhpSymbol): PhpSymbolIdentifier {
        const uri = symbol.location ? symbol.location.uri : '';
        const end: Position = symbol.location && symbol.location.range ?
            symbol.location.range.end : { line: 0, character: 0 };
        const start = symbol.location && symbol.location.range ?
            symbol.location.range.start : { line: 0, character: 0 };

        return [
            symbol.name,
            uri,
            end.line,
            end.character,
            start.line,
            start.character,
        ];
    }
}

export class SymbolIndex implements TreeVisitor<PhpSymbol> {
    public static readonly NAMED_SYMBOL_KIND_MASK = SymbolKind.Namespace |
        SymbolKind.Class | SymbolKind.Interface | SymbolKind.Trait |
        SymbolKind.Method | SymbolKind.Function | SymbolKind.File |
        SymbolKind.Constant | SymbolKind.ClassConstant;
    public static readonly NAMED_SYMBOL_EXCLUDE_MODIFIERS = SymbolModifier.Magic;
    public static readonly IDENTIFIER_JOINER = '#';
    
    public static isNamedSymbol(s: PhpSymbol) {
        return ((s.kind & this.NAMED_SYMBOL_KIND_MASK) > 0) && !(
            s.modifiers && ((s.modifiers & this.NAMED_SYMBOL_EXCLUDE_MODIFIERS) > 0)
        );
    }

    private _belongsToUri: LevelUp<AbstractLevelDOWN<string, PhpSymbolIdentifier[]>>;
    private _belongsToUriIds: PhpSymbolIdentifier[] = [];
    private _namedSymbols: LevelUp<AbstractLevelDOWN<string, PhpSymbol>>;
    private _namedSymbolJobs: Promise<void>[] = [];
    private _globalVariables: LevelUp<AbstractLevelDOWN<string, PhpSymbol>>;
    private _globalVariableJobs: Promise<void>[] = [];
    private _completion: CompletionIndex;
    private _completionJobs: Promise<void>[] = [];

    constructor(db: LevelUp) {
        this._belongsToUri = Subleveldown(db, 'symbol-belongs-to-uri', {
            valueEncoding: 'json',
        });
        this._namedSymbols = Subleveldown(db, 'named-symbols', {
            valueEncoding: SymbolEncoder,
        });
        this._globalVariables = Subleveldown(db, 'symbol-kinds', {
            keyEncoding: 'json',
            valueEncoding: SymbolEncoder,
        });
        this._completion = new CompletionIndex(db, 'symbol-completion');
    }

    async index(root: PhpSymbol) {
        let traverser = new TreeTraverser([root]);

        traverser.traverse(this);
        
        await Promise.all([
            ...this._namedSymbolJobs,
            ...this._globalVariableJobs,
            ...this._completionJobs,
        ]);
        this._namedSymbolJobs = [];
        this._globalVariableJobs = [];
        this._completionJobs = [];

        if (root.location) {
            await this._belongsToUri.put(root.location.uri, this._belongsToUriIds);
        }
        this._belongsToUriIds = [];
    }

    async removeMany(uri: string) {
        let symbolIds: PhpSymbolIdentifier[] = [];
        try {
            symbolIds = await this._belongsToUri.get(uri);
        } catch (e) { }
        const promises: Promise<void>[] = [];

        for (const symbolId of symbolIds) {
            promises.push(this._namedSymbols.del(SymbolIndex.getSymbolKey(symbolId)));
            promises.push(this._completion.del(uri, symbolId[0]));
        }
        promises.push((async () => {
            await this.deleteSymbols(this._globalVariables, {}, (s: PhpSymbol) => {
                return typeof s.location !== 'undefined' && s.location.uri === uri;
            });
        })());

        await Promise.all(promises);
    }

    async find(key: string) {
        return (await this.findSymbols(this._namedSymbols, {
            gte: key + SymbolIndex.IDENTIFIER_JOINER,
            lte: key + SymbolIndex.IDENTIFIER_JOINER + '\xFF',
        })).filter(symbol => {
            return symbol.modifiers !== SymbolModifier.Use;
        });
    }

    async filter(filter: Predicate<PhpSymbol>) {
        return (await this.findSymbols(this._namedSymbols, {}))
            .filter(filter);
    }

    async *match(text: string): AsyncIterableIterator<PhpSymbol> {
        const completionValues = await this._completion.match(text);

        for await (const completionValue of completionValues) {
            yield this._namedSymbols.get(SymbolIndex.getSymbolKey(completionValue.identifier));
        }
    }

    async getGlobalVariables() {
        return this.findSymbols(this._globalVariables, {});
    }
    
    preorder(node: PhpSymbol, spine: PhpSymbol[]) {
        if (SymbolIndex.isNamedSymbol(node)) {
            const symbolIdentifier = PhpSymbolIdentifier.create(node);

            this._belongsToUriIds.push(symbolIdentifier);
            this._namedSymbolJobs.push(this._namedSymbols.put(SymbolIndex.getSymbolKey(
                symbolIdentifier
            ), node));

            if (node.modifiers !== SymbolModifier.Use) {
                this._completionJobs.push(this._completion.put(node));
            }
        }

        if (SymbolIndex._isGlobalVariables(node)) {
            this._globalVariableJobs.push((async () => {
                let currentGlobalVar: PhpSymbol | null = null;
                try {
                    currentGlobalVar = await this._globalVariables.get(node.name);
                } catch (e) { }

                if (currentGlobalVar) {
                    node.type = TypeString.merge(node.type, currentGlobalVar.type);
                }

                await this._globalVariables.put(node.name, node);
            })());
        }

        return true;
    }

    private async deleteSymbols(db: LevelUp, options: AbstractIteratorOptions, predicate?: Predicate<PhpSymbol>) {
        return new Promise<PhpSymbol[]>((resolve, reject) => {
            const promises: Promise<void>[] = [];
            const results: PhpSymbol[] = [];

            db.createReadStream(options)
                .on('data', (data) => {
                    if (predicate && !predicate(data.value)) {
                        return;
                    }

                    results.push(data.value);
                    promises.push(db.del(data.key));
                })
                .on('end', () => {
                    Promise.all(promises).then(() => {
                        resolve(results);
                    });
                })
                .on('error', (err) => {
                    if (err) {
                        reject(err);
                    }
                });
        });
    }

    private async findSymbols(db: LevelUp, options: AbstractIteratorOptions): Promise<PhpSymbol[]> {
        return new Promise<PhpSymbol[]>((resolve, reject) => {
            const results: PhpSymbol[] = [];

            db.createValueStream(options)
                .on('data', (data) => {
                    results.push(data);
                })
                .on('end', () => {
                    resolve(results);
                })
                .on('error', (err) => {
                    if (err) {
                        reject(err);
                    }
                });
        });
    }

    static getSymbolKey(identifier: PhpSymbolIdentifier) {
        return identifier.join(SymbolIndex.IDENTIFIER_JOINER);
    }

    private static _isGlobalVariables(s: PhpSymbol) {
        return s.kind === SymbolKind.GlobalVariable;
    }
}

const SymbolEncoder: CodecEncoder = {
    type: 'symbol',
    encode: (symbol: PhpSymbol): string => {
        return JSON.stringify(symbol);
    },
    decode: (buffer: string): PhpSymbol => {
        return JSON.parse(buffer);
    },
    buffer: false,
}<|MERGE_RESOLUTION|>--- conflicted
+++ resolved
@@ -6,12 +6,7 @@
 import { CodecEncoder } from "level-codec";
 import { CompletionIndex, CompletionValue } from "./completionIndex";
 import { Position } from "vscode-languageserver";
-<<<<<<< HEAD
-import { elapsed } from "../utils";
-=======
-import { elapsed } from "../util";
 import { TypeString } from "../typeString";
->>>>>>> 3be35f78
 
 export type PhpSymbolIdentifier = [string, string, number, number, number, number];
 
