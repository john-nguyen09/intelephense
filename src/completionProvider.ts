/* Copyright (c) Ben Robert Mewburn
 * Licensed under the ISC Licence.
 */

'use strict';

import { Token, TokenType, Phrase, PhraseType } from 'php7parser';
import { PhpSymbol, SymbolKind, SymbolModifier, UniqueSymbolSet } from './symbol';
import { Reference, ReferenceStore, Scope } from './reference';
import { SymbolStore, SymbolTable } from './symbolStore';
import { SymbolReader } from './symbolReader';
import { TypeString } from './typeString';
import { NameResolver } from './nameResolver';
import { ParsedDocument, ParsedDocumentStore } from './parsedDocument';
import { Predicate } from './types';
import { ParseTreeTraverser } from './parseTreeTraverser';
import * as lsp from 'vscode-languageserver-types';
import * as util from './util';
import { TypeAggregate, MemberMergeStrategy } from './typeAggregate';
import { UseDeclarationHelper } from './useDeclarationHelper';

const noCompletionResponse: lsp.CompletionList = {
    items: [],
    isIncomplete: false
};

function keywordCompletionItems(keywords: string[], text: string) {

    let kw: string;
    let items: lsp.CompletionItem[] = [];
    for (let n = 0, l = keywords.length; n < l; ++n) {

        kw = keywords[n];
        if (util.ciStringContains(text, kw)) {
            items.push({
                label: kw,
                kind: lsp.CompletionItemKind.Keyword
            });
        }

    }

    return items;

}

function symbolKindToLspSymbolKind(kind: SymbolKind) {

    switch (kind) {
        case SymbolKind.Class:
        case SymbolKind.Trait:
            return lsp.CompletionItemKind.Class;
        case SymbolKind.Function:
            return lsp.CompletionItemKind.Function;
        case SymbolKind.Method:
            return lsp.CompletionItemKind.Method;
        case SymbolKind.Constant:
        case SymbolKind.ClassConstant:
            return lsp.CompletionItemKind.Value;
        case SymbolKind.Interface:
            return lsp.CompletionItemKind.Interface;
        case SymbolKind.Namespace:
            return lsp.CompletionItemKind.Module;
        case SymbolKind.Constructor:
            return lsp.CompletionItemKind.Constructor;
        case SymbolKind.Property:
            return lsp.CompletionItemKind.Property;
        case SymbolKind.Parameter:
        case SymbolKind.Variable:
            return lsp.CompletionItemKind.Variable;
        case SymbolKind.File:
            return lsp.CompletionItemKind.File;
        default:
            return lsp.SymbolKind.String;
    }
}

export interface CompletionOptions {
    maxItems: number,
    addUseDeclaration: boolean,
    backslashPrefix: boolean
}

const defaultCompletionOptions: CompletionOptions = {
    maxItems: 100,
    addUseDeclaration: true,
    backslashPrefix: true
}

const triggerParameterHintsCommand: lsp.Command = {
    title: 'Trigger Parameter Hints',
    command: 'editor.action.triggerParameterHints'
}

export class CompletionProvider {

    private _maxItems: number;
    private _strategies: CompletionStrategy[];
    private _config: CompletionOptions;
    private static _defaultConfig: CompletionOptions = defaultCompletionOptions;

    constructor(
        public symbolStore: SymbolStore,
        public documentStore: ParsedDocumentStore,
        public refStore: ReferenceStore,
        config?: CompletionOptions) {

        this._config = config ? config : CompletionProvider._defaultConfig;
        this._strategies = [
            new ClassTypeDesignatorCompletion(this._config, this.symbolStore),
            new ScopedAccessCompletion(this._config, this.symbolStore),
            new ObjectAccessCompletion(this._config, this.symbolStore),
            new SimpleVariableCompletion(this._config, this.symbolStore),
            new TypeDeclarationCompletion(this._config, this.symbolStore),
            new ClassBaseClauseCompletion(this._config, this.symbolStore),
            new InterfaceClauseCompletion(this._config, this.symbolStore),
            new TraitUseClauseCompletion(this._config, this.symbolStore),
            new NamespaceDefinitionCompletion(this._config, this.symbolStore),
            new NamespaceUseClauseCompletion(this._config, this.symbolStore),
            new NamespaceUseGroupClauseCompletion(this._config, this.symbolStore),
            new MethodDeclarationHeaderCompletion(this._config, this.symbolStore),
            new DeclarationBodyCompletion(this._config),
            new InstanceOfTypeDesignatorCompletion(this._config, this.symbolStore),
            new NameCompletion(this._config, this.symbolStore)
        ];

    }

    set config(config: CompletionOptions) {
        this._config = config;
        for (let n = 0, l = this._strategies.length; n < l; ++n) {
            this._strategies[n].config = config;
        }
    }

    provideCompletions(uri: string, position: lsp.Position) {

        let doc = this.documentStore.find(uri);
        let table = this.symbolStore.getSymbolTable(uri);
        let refTable = this.refStore.getReferenceTable(uri);

        if (!doc || !table || !refTable) {
            return noCompletionResponse;
        }

        let traverser = new ParseTreeTraverser(doc, table, refTable);
        traverser.position(position);

        //return early if not in <?php ?>
        let t = traverser.node as Token;
        if (!t || t.tokenType === TokenType.Text) {
            return noCompletionResponse;
        }

        let offset = doc.offsetAtPosition(position);
        let word = doc.wordAtOffset(offset);
        let strategy: CompletionStrategy = null;

        for (let n = 0, l = this._strategies.length; n < l; ++n) {
            if (this._strategies[n].canSuggest(traverser.clone())) {
                strategy = this._strategies[n];
                break;
            }
        }

        return strategy ? strategy.completions(traverser, word, doc.lineSubstring(offset)) : noCompletionResponse;

    }

}

interface CompletionStrategy {
    config: CompletionOptions;
    canSuggest(traverser: ParseTreeTraverser): boolean;
    completions(traverser: ParseTreeTraverser, word: string, lineSubstring: string): lsp.CompletionList;
}

abstract class AbstractNameCompletion implements CompletionStrategy {

    constructor(public config: CompletionOptions, public symbolStore: SymbolStore) { }

    abstract canSuggest(traverser: ParseTreeTraverser): boolean;

    completions(traverser: ParseTreeTraverser, word: string, lineSubstring: string) {

        let items: lsp.CompletionItem[] = [];
        let namePhrase = traverser.clone().ancestor(this._isNamePhrase) as Phrase;
        let nameResolver = traverser.nameResolver;

        if (!word || !namePhrase) {
            return noCompletionResponse;
        }

        let pred = this._symbolFilter;
        let addUseDeclarationEnabled = this.config.addUseDeclaration;
        let fqnOffset = 0;
        let isUnqualified = false;
        const useDeclarationHelper = new UseDeclarationHelper(traverser.document, traverser.symbolTable, traverser.range.start);
        const importMap: { [index: string]: PhpSymbol } = {};
        let qualifiedNameRule: PhpSymbol;

        if (
            namePhrase.phraseType === PhraseType.RelativeQualifiedName ||
            namePhrase.phraseType === PhraseType.FullyQualifiedName ||
            word.indexOf('\\') > -1
        ) {

            //If the user has started typing a RelativeQualifiedName, FullyQualifiedName,
            //or a QualifiedName with an ns separator then it is asumed they must 
            //intend to have an expanded name with no use declaration.
            //Allow namespaces in this case to enable progresive discovery of symbols.
            //Expand word to match start of symbol fqn

            if (namePhrase.phraseType === PhraseType.RelativeQualifiedName) {
                //symbols share current namespace
                word = nameResolver.resolveRelative(word.slice(10)); //namespace\
            } else if (namePhrase.phraseType === PhraseType.QualifiedName) {
                qualifiedNameRule = nameResolver.matchImportedSymbol(word.slice(0, word.indexOf('\\')), SymbolKind.Class);
                word = nameResolver.resolveNotFullyQualified(word);
            }

            addUseDeclarationEnabled = false;
            fqnOffset = word.lastIndexOf('\\') + 1

        } else {

            //QualifiedName with no ns separator (unqualified)
            //It is assumed that the user is wanting to match the non fqn name,  
            //a keyword, or an existing use declaration.
            //Only allow namespace if in global namespace.

            isUnqualified = true;
            const sf = pred;
            const isGlobalNs = nameResolver.namespaceName.length > 0;
            pred = x => {
                return sf(x) &&
                    (isGlobalNs || x.kind !== SymbolKind.Namespace) &&
                    (x.kind === SymbolKind.Namespace || util.ciStringContains(word, PhpSymbol.notFqn(x.name)));
            };

            Array.prototype.push.apply(items, keywordCompletionItems(this._getKeywords(traverser.clone()), word));
            const imports = this._importedSymbols(nameResolver.rules, this._symbolFilter, word);
            let imported: PhpSymbol;

            for (let n = 0; n < imports.length; ++n) {
                imported = imports[n];
                if (imported.associated && imported.associated.length) {
                    importMap[imported.associated[0].name] = imported;
                }
                items.push(
                    this._toCompletionItem(
                        imports[n],
                        useDeclarationHelper,
                        nameResolver.namespaceName,
                        isUnqualified,
                        fqnOffset,
                        qualifiedNameRule
                    ));
            }

        }

        const uniqueSymbols = new UniqueSymbolSet();
        const iterator = this.symbolStore.matchIterator(word, pred);
        let limit = this.config.maxItems;
        let isIncomplete = false;

        for (let s of iterator) {
            if (importMap[s.name] || uniqueSymbols.has(s)) {
                continue;
            }

            uniqueSymbols.add(s);
            items.push(this._toCompletionItem(
                s,
                useDeclarationHelper,
                nameResolver.namespaceName,
                isUnqualified,
                fqnOffset,
                qualifiedNameRule
            ));

            if (items.length >= limit) {
                isIncomplete = true;
                break;
            }
        }

        return <lsp.CompletionList>{
            items: items,
            isIncomplete: isIncomplete
        }

    }

    protected _useSymbolToUseDeclaration(s: PhpSymbol) {
        const fqn = s.associated[0].name;
        let decl = `use ${fqn}`;
        const slashPos = fqn.lastIndexOf('\\') + 1;
        if (fqn.slice(-s.name.length) !== s.name) {
            //aliased
            decl += ` as ${s.name}`;
        }
        return decl;
    }

    protected abstract _getKeywords(traverser: ParseTreeTraverser): string[];

    protected _importedSymbols(rules: PhpSymbol[], pred: Predicate<PhpSymbol>, text: string) {

        let filteredRules: PhpSymbol[] = [];
        let r: PhpSymbol;
        for (let n = 0, l = rules.length; n < l; ++n) {
            r = rules[n];
            if (r.associated && r.associated.length > 0 && util.ciStringContains(text, r.name)) {
                filteredRules.push(r);
            }
        }

        //lookup associated symbol for extra info
        let s: PhpSymbol;
        let merged: PhpSymbol;
        let imported: PhpSymbol[] = [];
        for (let n = 0, l = filteredRules.length; n < l; ++n) {
            r = filteredRules[n];
            s = this.symbolStore.find(r.associated[0].name, pred).shift();
            if (s) {
                merged = PhpSymbol.clone(s);
                merged.associated = r.associated;
                merged.modifiers |= SymbolModifier.Use;
                merged.name = r.name;
                imported.push(merged);
            } else {
                //not found but suggest it anyway as a namespace
                merged = PhpSymbol.clone(r);
                merged.kind = SymbolKind.Namespace;
                imported.push(merged);
            }
        }
        return imported;
    }

    protected _toCompletionItem(
        s: PhpSymbol,
        useDeclarationHelper: UseDeclarationHelper,
        namespaceName: string,
        isUnqualified: boolean,
        fqnOffset: number,
        qualifiedNameRule: PhpSymbol
    ) {

        const item = <lsp.CompletionItem>{
            kind: symbolKindToLspSymbolKind(s.kind),
            label: undefined
        }

        //todo remove this and use resolve provider
        if (s.doc && s.doc.description) {
            item.documentation = s.doc.description;
        }

        const symbolNamespace = PhpSymbol.namespace(s.name);

        if (!isUnqualified) {
            item.label = s.name.slice(fqnOffset);
            if (qualifiedNameRule) {
                item.detail = this._useSymbolToUseDeclaration(qualifiedNameRule);
            }
        } else if ((s.modifiers & SymbolModifier.Use) > 0) {
            //symbol is use decl
            //show the use decl as detail
            item.detail = this._useSymbolToUseDeclaration(s);
            item.label = PhpSymbol.notFqn(s.name);
        } else if (s.kind === SymbolKind.Namespace || (!namespaceName && !symbolNamespace) || (s.kind === SymbolKind.Constant && this._isMagicConstant(s.name))) {
            //symbols not namespaced and in global namespace context
            //and unqualified namespaces
            //and php magic constants
            //get fqn only
            item.label = s.name;
        } else if (namespaceName === symbolNamespace) {
            //symbol shares same namespace 
            //show the current namespace
            item.detail = `namespace ${namespaceName}`;
            item.label = PhpSymbol.notFqn(s.name);
        } else if (namespaceName && !symbolNamespace) {
            //symbol is in global namespace but the current namespace is not global
            //prefix with backslash
            //functions and const dont need prefix unless set in config
            item.label = s.name;
            if ((s.kind !== SymbolKind.Constant && s.kind !== SymbolKind.Function) || this.config.backslashPrefix) {
                item.insertText = '\\' + s.name;
            }
        } else if (this.config.addUseDeclaration && !useDeclarationHelper.findUseSymbolByName(s.name)) {
            //match on short name
            //add a use decl as additional text
            item.label = PhpSymbol.notFqn(s.name);
            item.detail = `use ${s.name}`;
            item.additionalTextEdits = [useDeclarationHelper.insertDeclarationTextEdit(s)];
        } else {
            //insert fqn
            item.insertText = '\\' + s.name;
            item.detail = s.name;
        }

        if (s.kind === SymbolKind.Function) {
            if (!item.insertText) {
                item.insertText = item.label;
            }
            //add signature
            //and configure to invoke parameter hints
            item.detail = s.name + PhpSymbol.signatureString(s);
            if (PhpSymbol.hasParameters(s)) {
                item.insertText += '($0)';
                item.insertTextFormat = lsp.InsertTextFormat.Snippet;
                item.command = triggerParameterHintsCommand;
            } else {
                item.insertText += '()';
            }

        } else if (s.kind === SymbolKind.Constant) {

            if (s.value) {
                item.detail = `${s.name} = ${s.value}`;
            }

        } else {
            //class, interface, trait
        }

        return item;
    }

    private _isMagicConstant(text: string) {
        switch (text) {
            case '__DIR__':
            case '__FILE__':
            case '__CLASS__':
            case '__LINE__':
            case '__FUNCTION__':
            case '__TRAIT__':
            case '__METHOD__':
            case '__NAMESPACE__':
                return true;
            default:
                return false;
        }
    }

    protected _isNamePhrase(node: Phrase | Token) {
        switch ((<Phrase>node).phraseType) {
            case PhraseType.QualifiedName:
            case PhraseType.FullyQualifiedName:
            case PhraseType.RelativeQualifiedName:
                return true;
            default:
                return false;
        }
    }

    /**
     * Caller determines whether namespaces should be included.
     * @param s 
     */
    protected abstract _symbolFilter(s: PhpSymbol): boolean;

    protected _mergeSymbols(matches: PhpSymbol[], imports: PhpSymbol[]) {

        let merged: PhpSymbol[] = imports.slice(0);
        let map: { [index: string]: PhpSymbol } = {};
        let imported: PhpSymbol;
        let s: PhpSymbol;

        for (let n = 0, l = imports.length; n < l; ++n) {
            imported = imports[n];
            if (imported.associated && imported.associated.length) {
                map[imported.associated[0].name] = imported;
            }
        }

        for (let n = 0, l = matches.length; n < l; ++n) {
            s = matches[n];
            imported = map[s.name];
            if (!imported) {
                merged.push(s);
            }
        }

        return merged;
    }

}

class InstanceOfTypeDesignatorCompletion extends AbstractNameCompletion {

    canSuggest(traverser: ParseTreeTraverser) {

        return ParsedDocument.isPhrase(traverser.parent(), [PhraseType.NamespaceName]) &&
            ParsedDocument.isPhrase(traverser.parent(),
                [PhraseType.FullyQualifiedName, PhraseType.QualifiedName, PhraseType.RelativeQualifiedName]) &&
            ParsedDocument.isPhrase(traverser.parent(), [PhraseType.InstanceofTypeDesignator]);
    }

    protected _symbolFilter(s: PhpSymbol) {
        return (s.kind & (SymbolKind.Class | SymbolKind.Interface | SymbolKind.Namespace)) > 0 && !(s.modifiers & (SymbolModifier.Anonymous));
    }

    protected _getKeywords(traverser: ParseTreeTraverser) {
        return [];
    }

}

class ClassTypeDesignatorCompletion extends AbstractNameCompletion {

    private static _keywords = [
        'class', 'static', 'namespace'
    ];

    canSuggest(traverser: ParseTreeTraverser) {

        return ParsedDocument.isPhrase(traverser.parent(), [PhraseType.NamespaceName]) &&
            ParsedDocument.isPhrase(traverser.parent(),
                [PhraseType.FullyQualifiedName, PhraseType.QualifiedName, PhraseType.RelativeQualifiedName]) &&
            ParsedDocument.isPhrase(traverser.parent(), [PhraseType.ClassTypeDesignator]);
    }

    protected _symbolFilter(s: PhpSymbol) {
        return (s.kind & (SymbolKind.Class | SymbolKind.Namespace)) > 0 &&
            !(s.modifiers & (SymbolModifier.Anonymous | SymbolModifier.Abstract));
    }

    protected _getKeywords(traverser: ParseTreeTraverser) {

        if (traverser.ancestor(this._isQualifiedName)) {
            return ClassTypeDesignatorCompletion._keywords;
        }
        return [];
    }

    protected _toCompletionItem(
        s: PhpSymbol,
        useDeclarationHelper: UseDeclarationHelper,
        namespaceName: string,
        isUnqualified: boolean,
        fqnOffset: number,
        qualifiedNameRule: PhpSymbol
    ) {

        let item = super._toCompletionItem(s, useDeclarationHelper, namespaceName, isUnqualified, fqnOffset, qualifiedNameRule);
        let aggregate = new TypeAggregate(this.symbolStore, s);
        let constructor = aggregate.firstMember(this._isConstructor);
        item.kind = lsp.CompletionItemKind.Constructor;
        if (constructor && PhpSymbol.hasParameters(constructor)) {
            if (!item.insertText) {
                item.insertText = item.label;
            }
            item.insertText += '($0)';
            item.detail = constructor.name + PhpSymbol.signatureString(constructor);
            item.insertTextFormat = lsp.InsertTextFormat.Snippet;
            item.command = triggerParameterHintsCommand;
        }
        return item;

    }

    private _isConstructor(s: PhpSymbol) {
        return s.kind === SymbolKind.Constructor || (s.kind === SymbolKind.Method && s.name.toLowerCase() === '__construct');
    }

    private _isQualifiedName(node: Phrase | Token) {
        return (<Phrase>node).phraseType === PhraseType.QualifiedName;
    }

}

class SimpleVariableCompletion implements CompletionStrategy {

    constructor(public config: CompletionOptions, public symbolStore: SymbolStore) { }

    canSuggest(traverser: ParseTreeTraverser) {
        return ParsedDocument.isToken(traverser.node, [TokenType.Dollar, TokenType.VariableName]) &&
            ParsedDocument.isPhrase(traverser.parent(), [PhraseType.SimpleVariable]);
    }

    completions(traverser: ParseTreeTraverser, word: string, lineSubstring: string) {

        if (!word) {
            return noCompletionResponse;
        }

        let scope = traverser.scope;
        let symbolMask = SymbolKind.Variable | SymbolKind.Parameter;
        let varSymbols = PhpSymbol.filterChildren(scope, (x) => {
            return (x.kind & symbolMask) > 0 && x.name.indexOf(word) === 0;
        });
        //also suggest built in globals vars
        Array.prototype.push.apply(varSymbols, this.symbolStore.match(word, this._isBuiltInGlobalVar));

        let limit = Math.min(varSymbols.length, this.config.maxItems);
        let isIncomplete = varSymbols.length > this.config.maxItems;

        let items: lsp.CompletionItem[] = [];
        let refScope = traverser.refTable.scopeAtPosition(scope.location.range.start);
        let varTable = this._varTypeMap(refScope);

        for (let n = 0; n < limit; ++n) {
            items.push(this._toVariableCompletionItem(varSymbols[n], varTable));
        }

        return <lsp.CompletionList>{
            items: items,
            isIncomplete: isIncomplete
        }

    }

    private _toVariableCompletionItem(s: PhpSymbol, varTable: { [index: string]: string }) {

        let item = <lsp.CompletionItem>{
            label: s.name.slice(1), //remove $
            kind: lsp.CompletionItemKind.Variable,
            detail: varTable[s.name] || ''
        }

        if (s.doc && s.doc.description) {
            item.documentation = s.doc.description;
        }

        return item;

    }

    private _varTypeMap(s: Scope) {

        let map: { [index: string]: string } = {};

        if (!s || !s.children) {
            return {};
        }

        let ref: Reference;
        for (let n = 0, l = s.children.length; n < l; ++n) {
            ref = s.children[n] as Reference;
            if (ref.kind === SymbolKind.Variable || ref.kind === SymbolKind.Parameter) {
                map[ref.name] = TypeString.merge(map[ref.name], ref.type);
            }
        }

        return map;
    }

    private _isBuiltInGlobalVar(s: PhpSymbol) {
        return s.kind === SymbolKind.Variable && !s.location;
    }

}

class NameCompletion extends AbstractNameCompletion {

    private static _statementKeywords = [
        '__halt_compiler',
        'abstract',
        'break',
        'case',
        'catch',
        'class',
        'const',
        'continue',
        'declare',
        'default',
        'die',
        'do',
        'echo',
        'else',
        'elseif',
        'enddeclare',
        'endfor',
        'endforeach',
        'endif',
        'endswitch',
        'endwhile',
        'final',
        'finally',
        'for',
        'foreach',
        'function',
        'global',
        'goto',
        'if',
        'interface',
        'list',
        'namespace',
        'return',
        'static',
        'switch',
        'throw',
        'trait',
        'try',
        'unset',
        'use',
        'while'
    ];

    private static _expressionKeywords = [
        'array',
        'clone',
        'empty',
        'eval',
        'exit',
        'function',
        'include',
        'include_once',
        'isset',
        'new',
        'parent',
        'print',
        'require',
        'require_once',
        'static',
        'yield',
        'as',
        'self'
    ];

    private static _openTagCompletion: lsp.CompletionList = {
        isIncomplete: false,
        items: [{
            kind: lsp.CompletionItemKind.Keyword,
            label: '<?php',
            insertText: 'php'
        }]
    }

    private static _extendsOrImplementsRegexRegex = /\b(?:class|interface)\s+[a-zA-Z_\x80-\xff][a-zA-Z0-9_\x80-\xff]*\s+[a-z]+$/;
    private static _implementsRegex = /\bclass\s+[a-zA-Z_\x80-\xff][a-zA-Z0-9_\x80-\xff]*(?:\s+extends\s+[a-zA-Z_\x80-\xff][a-zA-Z0-9_\x80-\xff]*)?\s+[a-z]+$/;

    canSuggest(traverser: ParseTreeTraverser) {

        return ParsedDocument.isPhrase(traverser.parent(), [PhraseType.NamespaceName]) &&
            traverser.ancestor(this._isNamePhrase) !== null;
    }

    completions(traverser: ParseTreeTraverser, word: string, lineSubstring: string) {

        //<?php (no trailing space) is considered short tag open and then name token
        //dont suggest in this context
        if (lineSubstring.slice(-3) === '<?p' ||
            lineSubstring.slice(-4) === '<?ph' ||
            lineSubstring.slice(-5) === '<?php') {
            return NameCompletion._openTagCompletion;
        }

        //this strategy may get called during parse errors on class/interface declaration
        //when wanting to use extends/implements.
        //suppress name suggestions in this case
        if (lineSubstring.match(NameCompletion._extendsOrImplementsRegexRegex)) {
            return lsp.CompletionList.create([
                { kind: lsp.CompletionItemKind.Keyword, label: 'extends' },
                { kind: lsp.CompletionItemKind.Keyword, label: 'implements' }
            ]);
        }

        if (lineSubstring.match(NameCompletion._implementsRegex)) {
            return lsp.CompletionList.create([{ kind: lsp.CompletionItemKind.Keyword, label: 'implements' }]);
        }

        return super.completions(traverser, word, lineSubstring);

    }

    protected _getKeywords(traverser: ParseTreeTraverser) {
        let kw: string[] = [];
        Array.prototype.push.apply(kw, NameCompletion._expressionKeywords);
        Array.prototype.push.apply(kw, NameCompletion._statementKeywords);
        return kw;
    }

    protected _symbolFilter(s: PhpSymbol) {
        return (s.kind & (SymbolKind.Class | SymbolKind.Function | SymbolKind.Constant | SymbolKind.Namespace)) > 0 &&
            !(s.modifiers & SymbolModifier.Anonymous);
    }

}

abstract class MemberAccessCompletion implements CompletionStrategy {

    constructor(public config: CompletionOptions, public symbolStore: SymbolStore) { }

    abstract canSuggest(traverser: ParseTreeTraverser);

    completions(traverser: ParseTreeTraverser, word: string) {

        let scopedAccessExpr = traverser.ancestor(this._isMemberAccessExpr);
        let scopePhrase = traverser.nthChild(0) as Phrase;
        let type = this._resolveType(traverser);
        let typeNames = TypeString.atomicClassArray(type);

        if (!typeNames.length) {
            return noCompletionResponse;
        }

        let nameResolver = traverser.nameResolver;
        let classAggregateType = TypeAggregate.create(this.symbolStore, nameResolver.className);
        let typeName: string;
        let fn: Predicate<PhpSymbol>;
        let typeAggregate: TypeAggregate;
        let symbols: PhpSymbol[] = [];

        for (let n = 0, l = typeNames.length; n < l; ++n) {
            typeName = typeNames[n];
            if (classAggregateType && classAggregateType.name === typeName) {
                typeAggregate = classAggregateType;
            } else {
                typeAggregate = TypeAggregate.create(this.symbolStore, typeName);
            }

            if (!typeAggregate) {
                continue;
            }

            fn = this._createMemberPredicate(typeName, word, classAggregateType);
            Array.prototype.push.apply(symbols, typeAggregate.members(MemberMergeStrategy.Documented, fn));
        }

        symbols = Array.from(new Set<PhpSymbol>(symbols)); //unique
        let isIncomplete = symbols.length > this.config.maxItems;
        let limit = Math.min(symbols.length, this.config.maxItems);
        let items: lsp.CompletionItem[] = [];

        for (let n = 0; n < limit; ++n) {
            items.push(this._toCompletionItem(symbols[n]));
        }

        return <lsp.CompletionList>{
            isIncomplete: isIncomplete,
            items: items
        }

    }

    private _resolveType(traverser: ParseTreeTraverser): string {

        //assumed that traverser is on the member scope node
        let node: Phrase;
        let arrayDereference = 0;
        let ref: Reference;

        while (true) {
            node = traverser.node as Phrase;
            switch (node.phraseType) {
                case PhraseType.FullyQualifiedName:
                case PhraseType.RelativeQualifiedName:
                case PhraseType.QualifiedName:
                case PhraseType.SimpleVariable:
                case PhraseType.RelativeScope:
                    ref = traverser.reference;
                    break;

                case PhraseType.MethodCallExpression:
                case PhraseType.PropertyAccessExpression:
                case PhraseType.ScopedCallExpression:
                case PhraseType.ScopedPropertyAccessExpression:
                case PhraseType.ClassConstantAccessExpression:
                    if (traverser.child(this._isMemberName)) {
                        ref = traverser.reference;
                    }
                    break;

                case PhraseType.EncapsulatedExpression:
                    if (traverser.child(ParsedDocument.isPhrase)) {
                        continue;
                    }
                    break;

                case PhraseType.ObjectCreationExpression:
                    if (traverser.child(this._isClassTypeDesignator) && traverser.child(ParsedDocument.isNamePhrase)) {
                        ref = traverser.reference;
                    }
                    break;

                case PhraseType.SimpleAssignmentExpression:
                case PhraseType.ByRefAssignmentExpression:
                    if (traverser.nthChild(0)) {
                        continue;
                    }
                    break;

                case PhraseType.FunctionCallExpression:
                    if (traverser.nthChild(0)) {
                        ref = traverser.reference;
                    }
                    break;

                case PhraseType.SubscriptExpression:
                    if (traverser.nthChild(0)) {
                        arrayDereference++;
                        continue;
                    }
                    break;

                default:
                    break;

            }

            break;

        }

        if (!ref) {
            return '';
        }

        let type = this.symbolStore.referenceToTypeString(ref);
        while (arrayDereference--) {
            type = TypeString.arrayDereference(type);
        }

        return type;

    }

    protected abstract _createMemberPredicate(scopeName: string, word: string, classContext: TypeAggregate): Predicate<PhpSymbol>;

    protected _isMemberAccessExpr(node: Phrase | Token) {
        switch ((<Phrase>node).phraseType) {
            case PhraseType.ScopedCallExpression:
            case PhraseType.ErrorScopedAccessExpression:
            case PhraseType.ClassConstantAccessExpression:
            case PhraseType.ScopedPropertyAccessExpression:
            case PhraseType.PropertyAccessExpression:
            case PhraseType.MethodCallExpression:
                return true;
            default:
                return false;
        }
    }

    protected _toCompletionItem(s: PhpSymbol) {
        switch (s.kind) {
            case SymbolKind.ClassConstant:
                return this.toClassConstantCompletionItem(s);
            case SymbolKind.Method:
                return this.toMethodCompletionItem(s);
            case SymbolKind.Property:
                return this.toPropertyCompletionItem(s);
            default:
                throw Error('Invalid Argument');
        }
    }

    protected toMethodCompletionItem(s: PhpSymbol) {

        let item = <lsp.CompletionItem>{
            kind: lsp.CompletionItemKind.Method,
            label: s.name,
            detail: s.name + PhpSymbol.signatureString(s)
        };

        if (s.doc && s.doc.description) {
            item.documentation = s.doc.description;
        }

        if (s.name.slice(0, 2) === '__') {
            //sort magic methods last
            item.sortText = 'zzz';
        } else {
            //all items must have sortText for comparison to occur in vscode
            item.sortText = item.label;
        }

        if (PhpSymbol.hasParameters(s)) {
            item.insertText = s.name + '($0)';
            item.insertTextFormat = lsp.InsertTextFormat.Snippet;
            item.command = triggerParameterHintsCommand;
        } else {
            item.insertText = s.name + '()';
        }

        return item;
    }

    protected toClassConstantCompletionItem(s: PhpSymbol) {
        let item = <lsp.CompletionItem>{
            kind: lsp.CompletionItemKind.Value, //@todo use Constant
            label: s.name,
        };

        if (s.doc && s.doc.description) {
            item.documentation = s.doc.description;
        }

        if (s.value) {
            item.detail = `${s.name} = ${s.value}`;
        }

        return item;
    }


    protected toPropertyCompletionItem(s: PhpSymbol) {
        let item = <lsp.CompletionItem>{
            kind: lsp.CompletionItemKind.Property,
            label: s.name.slice(1), //remove $
            detail: PhpSymbol.type(s)
        }

        if (s.doc && s.doc.description) {
            item.documentation = s.doc.description;
        }

        return item;
    }

    private _isMemberName(node: Phrase | Token) {
        return (<Phrase>node).phraseType === PhraseType.MemberName || (<Phrase>node).phraseType === PhraseType.ScopedMemberName;
    }

    private _isClassTypeDesignator(node: Phrase | Token) {
        return (<Phrase>node).phraseType === PhraseType.ClassTypeDesignator;
    }

}

class ScopedAccessCompletion extends MemberAccessCompletion {


    canSuggest(traverser: ParseTreeTraverser) {
        const scopedAccessPhrases = [
            PhraseType.ScopedCallExpression,
            PhraseType.ErrorScopedAccessExpression,
            PhraseType.ClassConstantAccessExpression,
            PhraseType.ScopedPropertyAccessExpression
        ];

        if (ParsedDocument.isToken(traverser.node, [TokenType.ColonColon])) {
            return ParsedDocument.isPhrase(traverser.parent(), scopedAccessPhrases);
        }

        if (ParsedDocument.isToken(traverser.node, [TokenType.VariableName])) {
            return ParsedDocument.isPhrase(traverser.parent(), [PhraseType.ScopedMemberName]);
        }

        if (ParsedDocument.isToken(traverser.node, [TokenType.Dollar])) {
            return ParsedDocument.isPhrase(traverser.parent(), [PhraseType.SimpleVariable]) &&
                ParsedDocument.isPhrase(traverser.parent(), [PhraseType.ScopedMemberName]);
        }

        return ParsedDocument.isPhrase(traverser.parent(), [PhraseType.Identifier]) &&
            ParsedDocument.isPhrase(traverser.parent(), [PhraseType.ScopedMemberName]);
    }

    protected _createMemberPredicate(scopeName: string, word: string, classContext: TypeAggregate): Predicate<PhpSymbol> {
        if (classContext && scopeName === classContext.name) {
            //public, protected, private
            return (x) => {
                return (x.modifiers & SymbolModifier.Static) > 0 && util.ciStringContains(word, x.name);
            };
        } else if (classContext && classContext.isBaseClass(scopeName)) {
            //public, protected
            //looking for non static here as well to handle parent keyword
            return (x) => {
                return !(x.modifiers & SymbolModifier.Private) && util.ciStringContains(word, x.name);
            };

        } else if (classContext && classContext.isAssociated(scopeName)) {
            //public, protected
            return (x) => {
                return (x.modifiers & SymbolModifier.Static) > 0 &&
                    !(x.modifiers & SymbolModifier.Private) &&
                    util.ciStringContains(word, x.name);
            };

        } else {
            //public
            const mask = SymbolModifier.Static | SymbolModifier.Public;
            return (x) => {
                return (x.modifiers & mask) === mask && util.ciStringContains(word, x.name);
            };
        }
    }

}

class ObjectAccessCompletion extends MemberAccessCompletion {

    canSuggest(traverser: ParseTreeTraverser) {

        if (ParsedDocument.isToken(traverser.node, [TokenType.Arrow])) {
            return ParsedDocument.isPhrase(traverser.parent(),
                [PhraseType.PropertyAccessExpression, PhraseType.MethodCallExpression]);
        }

        return ParsedDocument.isPhrase(traverser.parent(), [PhraseType.MemberName]);

    }

    protected _createMemberPredicate(scopeName: string, word: string, classContext: TypeAggregate): Predicate<PhpSymbol> {

        //php allows static methods to be accessed with ->
        if (classContext && scopeName === classContext.name) {
            //public, protected, private
            return (x) => {
                return util.ciStringContains(word, x.name);
            };
        } else if (classContext && classContext.isAssociated(scopeName)) {
            //public, protected
            const mask = SymbolModifier.Private;
            return (x) => {
                return !(x.modifiers & mask) && util.ciStringContains(word, x.name);
            };

        } else {
            //public
            const mask = SymbolModifier.Protected | SymbolModifier.Private;
            return (x) => {
                return !(x.modifiers & mask) && util.ciStringContains(word, x.name);
            };
        }
    }

}

class TypeDeclarationCompletion extends AbstractNameCompletion {

    private static _keywords = [
        'self', 'array', 'callable', 'bool', 'float', 'int', 'string'
    ];

    canSuggest(traverser: ParseTreeTraverser) {
        return ParsedDocument.isToken(traverser.node, [TokenType.Name, TokenType.Backslash, TokenType.Array, TokenType.Callable]) &&
            traverser.ancestor(this._isTypeDeclaration) !== undefined;
    }

    protected _getKeywords(traverser: ParseTreeTraverser) {
        return TypeDeclarationCompletion._keywords;
    }

    protected _symbolFilter(s: PhpSymbol) {
        return (s.kind & (SymbolKind.Class | SymbolKind.Interface | SymbolKind.Namespace)) > 0;
    }

    private _isTypeDeclaration(node: Phrase | Token) {
        return (<Phrase>node).phraseType === PhraseType.TypeDeclaration;
    }

}

class ClassBaseClauseCompletion extends AbstractNameCompletion {

    canSuggest(traverser: ParseTreeTraverser) {
        return traverser.ancestor(this._isClassBaseClause) !== undefined;
    }

    protected _getKeywords(traverser: ParseTreeTraverser) {
        return [];
    }

    protected _symbolFilter(s: PhpSymbol) {
        return (s.kind & (SymbolKind.Class | SymbolKind.Namespace)) > 0 && !(s.modifiers & SymbolModifier.Final);
    }

    private _isClassBaseClause(node: Phrase | Token) {
        return (<Phrase>node).phraseType === PhraseType.ClassBaseClause;
    }

}

class InterfaceClauseCompletion extends AbstractNameCompletion {

    canSuggest(traverser: ParseTreeTraverser) {
        return traverser.ancestor(this._isInterfaceClause) !== undefined;

    }

    protected _getKeywords(traverser: ParseTreeTraverser) {
        return [];
    }

    protected _symbolFilter(s: PhpSymbol) {
        return s.kind === SymbolKind.Interface || s.kind === SymbolKind.Namespace;
    }

    private _isInterfaceClause(node: Phrase | Token) {
        return (<Phrase>node).phraseType === PhraseType.ClassInterfaceClause ||
            (<Phrase>node).phraseType === PhraseType.InterfaceBaseClause;
    }

}

class TraitUseClauseCompletion extends AbstractNameCompletion {

    canSuggest(traverser: ParseTreeTraverser) {
        return traverser.ancestor(this._isNamePhrase) &&
            ParsedDocument.isPhrase(traverser.parent(), [PhraseType.QualifiedNameList]) &&
            ParsedDocument.isPhrase(traverser.parent(), [PhraseType.TraitUseClause]);
    }

    protected _getKeywords(traverser: ParseTreeTraverser) {
        return [];
    }

    protected _symbolFilter(s: PhpSymbol) {
        return s.kind === SymbolKind.Trait || s.kind === SymbolKind.Namespace;
    }

}

class NamespaceDefinitionCompletion implements CompletionStrategy {

    constructor(public config: CompletionOptions, public symbolStore: SymbolStore) { }

    canSuggest(traverser: ParseTreeTraverser) {
        return traverser.ancestor(this._isNamespaceDefinition) !== undefined;
    }

    completions(traverser: ParseTreeTraverser, word: string) {

        const items: lsp.CompletionItem[] = [];
        const uniqueSymbols = new UniqueSymbolSet();
        //namespaces always match on fqn
        const matches = this.symbolStore.matchIterator(word, this._symbolFilter);
        let isIncomplete = false;
        let n = this.config.maxItems;
        //replace from the last \
        const fqnOffset = word.lastIndexOf('\\') + 1;

        for (let s of matches) {

            if (uniqueSymbols.has(s)) {
                continue;
            }

            uniqueSymbols.add(s);
            items.push({
                label: s.name.slice(fqnOffset),
                kind: lsp.CompletionItemKind.Module
            });

            --n;

            if (n < 1) {
                isIncomplete = true;
                break;
            }

        }

        return <lsp.CompletionList>{
            items: items,
            isIncomplete: isIncomplete
        }

    }

    private _toNamespaceCompletionItem(s: PhpSymbol) {
        return <lsp.CompletionItem>{
            label: s.name,
            kind: lsp.CompletionItemKind.Module
        }
    }

    private _symbolFilter(s: PhpSymbol) {
        return s.kind === SymbolKind.Namespace;
    }

    private _isNamespaceDefinition(node: Phrase | Token) {
        return (<Phrase>node).phraseType === PhraseType.NamespaceDefinition;
    }


}

class NamespaceUseClauseCompletion implements CompletionStrategy {

    constructor(public config: CompletionOptions, public symbolStore: SymbolStore) { }

    canSuggest(traverser: ParseTreeTraverser) {
        return traverser.ancestor(this._isNamespaceUseClause) !== undefined;
    }

    completions(traverser: ParseTreeTraverser, word: string) {

        let items: lsp.CompletionItem[] = [];
        let namespaceUseDecl = traverser.ancestor(this._isNamespaceUseDeclaration) as Phrase;

        if (!word) {
            return noCompletionResponse;
        }

        const kindMask = this._modifierToSymbolKind(<Token>traverser.child(this._isModifier));
        const pred = (x: PhpSymbol) => {
            return (x.kind & kindMask) > 0 && !(x.modifiers & SymbolModifier.Use);
        }

        const matches = this.symbolStore.matchIterator(word, pred);
        const uniqueSymbols = new UniqueSymbolSet();
        let n = this.config.maxItems;
        let isIncomplete = false;

        //may have matched on fqn or short name 
        const fqnOffset = word.lastIndexOf('\\') + 1;
        const lcWord = word.toLowerCase();

        for (let s of matches) {

            if (uniqueSymbols.has(s)) {
                continue;
            }

            uniqueSymbols.add(s);
            items.push(this._toCompletionItem(s, lcWord, fqnOffset));

            if (--n < 1) {
                isIncomplete = true;
                break;
            }

        }

        return <lsp.CompletionList>{
            isIncomplete: isIncomplete,
            items: items
        }

    }

    private _toCompletionItem(s: PhpSymbol, lcWord: string, fqnOffset: number) {
        const didMatchOnFqn = s.name.slice(0, lcWord.length).toLowerCase() === lcWord;
        let item = <lsp.CompletionItem>{
            kind: symbolKindToLspSymbolKind(s.kind),
            label: didMatchOnFqn ? s.name.slice(fqnOffset) : PhpSymbol.notFqn(s.name)
        }
        if (s.kind !== SymbolKind.Namespace && !didMatchOnFqn) {
            item.detail = s.name;
            item.insertText = s.name;
        }

        if (s.doc && s.doc.description) {
            item.documentation = s.doc.description;
        }

        return item;
    }

    private _isNamespaceUseDeclaration(node: Phrase | Token) {
        return (<Phrase>node).phraseType === PhraseType.NamespaceUseDeclaration;
    }

    private _isNamespaceUseClause(node: Phrase | Token) {
        return (<Phrase>node).phraseType === PhraseType.NamespaceUseClause;
    }

    private _modifierToSymbolKind(token: Token) {

        const defaultKindMask = SymbolKind.Class | SymbolKind.Interface | SymbolKind.Trait | SymbolKind.Namespace;

        if (!token) {
            return defaultKindMask;
        }

        switch (token.tokenType) {
            case TokenType.Function:
                return SymbolKind.Function | SymbolKind.Namespace;
            case TokenType.Const:
                return SymbolKind.Constant | SymbolKind.Namespace;
            default:
                return defaultKindMask;
        }
    }

    private _isModifier(node: Phrase | Token) {
        switch ((<Token>node).tokenType) {
            case TokenType.Class:
            case TokenType.Function:
            case TokenType.Const:
                return true;
            default:
                return false;
        }
    }

}

class NamespaceUseGroupClauseCompletion implements CompletionStrategy {

    constructor(public config: CompletionOptions, public symbolStore: SymbolStore) { }

    canSuggest(traverser: ParseTreeTraverser) {
        return traverser.ancestor(this._isNamespaceUseGroupClause) !== undefined;
    }

    completions(traverser: ParseTreeTraverser, word: string) {

        let items: lsp.CompletionItem[] = [];
        if (!word) {
            return noCompletionResponse;
        }

        let nsUseGroupClause = traverser.ancestor(this._isNamespaceUseGroupClause) as Phrase;
        let nsUseGroupClauseModifier = traverser.child(this._isModifier) as Token;
        let nsUseDecl = traverser.ancestor(this._isNamespaceUseDeclaration) as Phrase;
        let nsUseDeclModifier = traverser.child(this._isModifier) as Token;
        let kindMask = this._modifierToSymbolKind(nsUseGroupClauseModifier || nsUseDeclModifier);
        let prefix = '';
        if (nsUseDeclModifier) {
            traverser.parent();
        }

        if (traverser.child(this._isNamespaceName)) {
            prefix = traverser.text;
        }

        word = prefix + '\\' + word;

        let pred = (x: PhpSymbol) => {
<<<<<<< HEAD
            return (x.kind & kind) > 0 && !(x.modifiers & SymbolModifier.Use) && (!prefix || x.name.indexOf(prefix) === 0);
=======
            return (x.kind & kindMask) > 0 && !(x.modifiers & SymbolModifier.Use);
>>>>>>> e3b5e6b9
        };

        let matches = this.symbolStore.matchIterator(word, pred);
        let uniqueSymbols = new UniqueSymbolSet();
        let isIncomplete = false;
        let n = this.config.maxItems;
        const fqnOffset = word.lastIndexOf('\\') + 1;

        for (let s of matches) {

            if (uniqueSymbols.has(s)) {
                continue;
            }

            uniqueSymbols.add(s);
            items.push(this._toCompletionItem(s, fqnOffset));

            if (--n < 1) {
                isIncomplete = true;
                break;
            }
        }

        return <lsp.CompletionList>{
            isIncomplete: isIncomplete,
            items: items
        }

    }

    private _toCompletionItem(s: PhpSymbol, fqnOffset: number) {
        let item = <lsp.CompletionItem>{
            kind: symbolKindToLspSymbolKind(s.kind),
            label: s.name.slice(fqnOffset)
        };

        //todo remove and implement resolve provider
        if (s.doc && s.doc.description) {
            item.documentation = s.doc.description;
        }

        return item;
    }

    private _isNamespaceUseGroupClause(node: Phrase | Token) {
        return (<Phrase>node).phraseType === PhraseType.NamespaceUseGroupClause;
    }

    private _isNamespaceUseDeclaration(node: Phrase | Token) {
        return (<Phrase>node).phraseType === PhraseType.NamespaceUseDeclaration;
    }

    private _isModifier(node: Phrase | Token) {
        switch ((<Token>node).tokenType) {
            case TokenType.Class:
            case TokenType.Function:
            case TokenType.Const:
                return true;
            default:
                return false;
        }
    }

    private _isNamespaceName(node: Phrase | Token) {
        return (<Phrase>node).phraseType === PhraseType.NamespaceName;
    }

    private _modifierToSymbolKind(modifier: Token) {

        const defaultKindMask = SymbolKind.Class | SymbolKind.Interface | SymbolKind.Trait | SymbolKind.Namespace;

        if (!modifier) {
            return defaultKindMask;
        }

        switch (modifier.tokenType) {
            case TokenType.Function:
                return SymbolKind.Function | SymbolKind.Namespace;
            case TokenType.Const:
                return SymbolKind.Constant | SymbolKind.Namespace;
            default:
                return defaultKindMask;
        }
    }

}

class DeclarationBodyCompletion implements CompletionStrategy {

    constructor(public config: CompletionOptions) { }

    private static _phraseTypes = [
        PhraseType.ClassDeclarationBody, PhraseType.InterfaceDeclarationBody, PhraseType.TraitDeclarationBody,
        PhraseType.ErrorClassMemberDeclaration
    ];

    private static _keywords = [
        'var', 'public', 'private', 'protected', 'final', 'function', 'abstract', 'implements', 'extends'
    ];

    canSuggest(traverser: ParseTreeTraverser) {
        return ParsedDocument.isPhrase(traverser.parent(), DeclarationBodyCompletion._phraseTypes) ||
            (ParsedDocument.isPhrase(traverser.node, [PhraseType.Error]) && ParsedDocument.isPhrase(traverser.parent(), DeclarationBodyCompletion._phraseTypes));
    }

    completions(traverser: ParseTreeTraverser, word: string) {
        return <lsp.CompletionList>{
            items: keywordCompletionItems(DeclarationBodyCompletion._keywords, word)
        }
    }

}

class MethodDeclarationHeaderCompletion implements CompletionStrategy {

    constructor(public config: CompletionOptions, public symbolStore: SymbolStore) { }

    canSuggest(traverser: ParseTreeTraverser) {
        let nameResolver = traverser.nameResolver;
        let thisSymbol = nameResolver.class;
        return ParsedDocument.isPhrase(traverser.parent(), [PhraseType.Identifier]) &&
            ParsedDocument.isPhrase(traverser.parent(), [PhraseType.MethodDeclarationHeader]) &&
            thisSymbol !== undefined && thisSymbol.associated !== undefined && thisSymbol.associated.length > 0;
    }

    completions(traverser: ParseTreeTraverser, word: string) {

        let memberDecl = traverser.ancestor(this._isMethodDeclarationHeader) as Phrase;
        let modifiers = SymbolReader.modifierListToSymbolModifier(<Phrase>traverser.child(this._isMemberModifierList));

        if (modifiers & (SymbolModifier.Private | SymbolModifier.Abstract)) {
            return noCompletionResponse;
        }

        modifiers &= (SymbolModifier.Public | SymbolModifier.Protected);
        let nameResolver = traverser.nameResolver;
        let classSymbol = nameResolver.class;
        let existingMethods = PhpSymbol.filterChildren(classSymbol, this._isMethod);
        let existingMethodNames = existingMethods.map<string>(this._toName);

        let fn = (x: PhpSymbol) => {
            return x.kind === SymbolKind.Method &&
                (!modifiers || (x.modifiers & modifiers) > 0) &&
                !(x.modifiers & (SymbolModifier.Final | SymbolModifier.Private)) &&
                existingMethodNames.indexOf(x.name) < 0 &&
                util.ciStringContains(word, x.name);
        }

        let aggregate = new TypeAggregate(this.symbolStore, classSymbol, true);
        let matches = aggregate.members(MemberMergeStrategy.Documented, fn);
        let isIncomplete = matches.length > this.config.maxItems;
        let limit = Math.min(this.config.maxItems, matches.length);
        let items: lsp.CompletionItem[] = [];

        for (let n = 0; n < limit; ++n) {
            items.push(this._toCompletionItem(matches[n]));
        }

        return <lsp.CompletionList>{
            isIncomplete: isIncomplete,
            items: items
        }

    }

    private _toCompletionItem(s: PhpSymbol) {

        let params = PhpSymbol.filterChildren(s, this._isParameter);
        let paramStrings: string[] = [];

        for (let n = 0, l = params.length; n < l; ++n) {
            paramStrings.push(this._parameterToString(params[n]));
        }

        let paramString = paramStrings.join(', ');
        let escapedParamString = snippetEscape(paramString);
        let insertText = `${s.name}(${escapedParamString})${snippetEscape(this._returnType(s))}\n{\n\t$0\n\\}`;

        let item: lsp.CompletionItem = {
            kind: lsp.CompletionItemKind.Method,
            label: s.name,
            insertText: insertText,
            insertTextFormat: lsp.InsertTextFormat.Snippet,
            detail: `override ${s.scope}::${s.name}`
        };

        if (s.doc && s.doc.description) {
            item.documentation = s.doc.description;
        }

        return item;

    }

    private _returnType(s: PhpSymbol) {
        if (s.type) {
            return `: ${s.type}`;
        } else {
            return '';
        }
    }

    private _parameterToString(s: PhpSymbol) {

        let parts: String[] = [];

        if (s.type) {
            let typeName = TypeString.atomicClassArray(s.type).shift();
            if (typeName) {
                typeName = '\\' + typeName;
            } else {
                typeName = s.type;
            }
            parts.push(typeName);
        }

        parts.push(s.name);
        if (s.value) {
            parts.push(`= ${s.value}`);
        }

        return parts.join(' ');

    }

    private _isMethodDeclarationHeader(node: Phrase | Token) {
        return (<Phrase>node).phraseType === PhraseType.MethodDeclarationHeader;
    }

    private _isMemberModifierList(node: Phrase | Token) {
        return (<Phrase>node).phraseType === PhraseType.MemberModifierList;
    }

    private _isMethod(s: PhpSymbol) {
        return s.kind === SymbolKind.Method;
    }

    private _toName(s: PhpSymbol) {
        return s.name;
    }

    private _isParameter(s: PhpSymbol) {
        return s.kind === SymbolKind.Parameter;
    }

}

const snippetEscapeRegex = /[$}\\]/g;

function snippetEscape(text: string) {
    return text.replace(snippetEscapeRegex, snippetEscapeReplacer);
}

function snippetEscapeReplacer(match: string, offset: number, subject: string) {
    return '\\' + match;
}<|MERGE_RESOLUTION|>--- conflicted
+++ resolved
@@ -1414,11 +1414,7 @@
         word = prefix + '\\' + word;
 
         let pred = (x: PhpSymbol) => {
-<<<<<<< HEAD
-            return (x.kind & kind) > 0 && !(x.modifiers & SymbolModifier.Use) && (!prefix || x.name.indexOf(prefix) === 0);
-=======
             return (x.kind & kindMask) > 0 && !(x.modifiers & SymbolModifier.Use);
->>>>>>> e3b5e6b9
         };
 
         let matches = this.symbolStore.matchIterator(word, pred);
