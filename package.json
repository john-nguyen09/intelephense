{
<<<<<<< HEAD
  "_from": "git://github.com/john-nguyen09/intelephense.git#v0.8.8",
  "_id": "intelephense@0.8.8",
  "_inBundle": false,
  "_integrity": "sha1-FwVODX2z3GZtI9V87GRuvgKIcx8=",
  "_location": "/intelephense",
  "_phantomChildren": {},
  "_requested": {
    "type": "git",
    "raw": "intelephense@git://github.com/john-nguyen09/intelephense.git#v0.8.8",
    "name": "intelephense",
    "escapedName": "intelephense",
    "rawSpec": "git://github.com/john-nguyen09/intelephense.git#v0.8.8",
    "saveSpec": "git://github.com/john-nguyen09/intelephense.git#v0.8.8",
    "fetchSpec": "git://github.com/john-nguyen09/intelephense.git",
    "gitCommittish": "v0.8.8"
=======
  "name": "intelephense",
  "version": "0.8.6",
  "description": "Intellisense for PHP",
  "main": "./lib/intelephense.js",
  "types": "./lib/intelephense.d.ts",
  "scripts": {
    "test": "mocha -r ts-node/register test/*.ts",
    "build": "npm run clean && ./node_modules/.bin/tsc -p ./tsconfig.json && cp ./src/builtInSymbols.json ./lib/",
    "clean": "rm -rf ./lib && mkdir ./lib",
    "prepublishOnly": "npm run build"
>>>>>>> ecf86c95
  },
  "_requiredBy": [
    "/"
  ],
  "_resolved": "git://github.com/john-nguyen09/intelephense.git#4ebd5cac580609cb0123135b27908578b4f2a2a8",
  "_spec": "intelephense@git://github.com/john-nguyen09/intelephense.git#v0.8.8",
  "_where": "C:\\Users\\Thuan\\.vscode\\extensions\\bmewburn.vscode-intelephense-client-0.8.5",
  "author": {
    "name": "Ben Mewburn",
    "email": "ben@mewburn.id.au"
  },
  "bugs": {
    "url": "https://github.com/john-nguyen09/intelephense/issues"
  },
  "bundleDependencies": false,
  "dependencies": {
    "JSONStream": "^1.3.2",
    "fs-extra": "^5.0.0",
<<<<<<< HEAD
    "fuzzysearch": "^1.0.3",
    "php7parser": "^1.0.7",
    "vscode-languageserver": "^3.5.0",
    "vscode-languageserver-protocol": "^3.5.0",
=======
    "php7parser": "^1.0.8",
>>>>>>> ecf86c95
    "vscode-languageserver-types": "^3.5.0"
  },
  "deprecated": false,
  "description": "Intellisense for PHP",
  "devDependencies": {
    "@types/chai": "^4.1.2",
    "@types/fs-extra": "^5.0.0",
    "@types/mocha": "^2.2.48",
    "@types/node": "^7.0.54",
    "chai": "^4.1.2",
    "mocha": "^4.1.0",
    "ts-node": "^3.3.0",
<<<<<<< HEAD
    "typescript": "^2.6.2"
  },
  "homepage": "http://intelephense.net/",
  "keywords": [
    "php",
    "intellisense",
    "completion",
    "signature",
    "diagnostics",
    "format",
    "autocomplete",
    "symbols"
  ],
  "license": "ISC",
  "main": "./lib/intelephense.js",
  "name": "intelephense",
  "repository": {
    "type": "git",
    "url": "git+https://github.com/john-nguyen09/intelephense.git"
  },
  "scripts": {
    "build": "tsc && node ./lib/install.js",
    "postinstall": "npm run build",
    "test": "mocha -r ts-node/register test/*.ts"
  },
  "types": "./lib/intelephense.d.ts",
  "version": "0.8.8"
=======
    "typescript": "^2.7.1"
  }
>>>>>>> ecf86c95
}<|MERGE_RESOLUTION|>--- conflicted
+++ resolved
@@ -1,5 +1,4 @@
 {
-<<<<<<< HEAD
   "_from": "git://github.com/john-nguyen09/intelephense.git#v0.8.8",
   "_id": "intelephense@0.8.8",
   "_inBundle": false,
@@ -15,18 +14,8 @@
     "saveSpec": "git://github.com/john-nguyen09/intelephense.git#v0.8.8",
     "fetchSpec": "git://github.com/john-nguyen09/intelephense.git",
     "gitCommittish": "v0.8.8"
-=======
-  "name": "intelephense",
-  "version": "0.8.6",
-  "description": "Intellisense for PHP",
-  "main": "./lib/intelephense.js",
-  "types": "./lib/intelephense.d.ts",
-  "scripts": {
-    "test": "mocha -r ts-node/register test/*.ts",
-    "build": "npm run clean && ./node_modules/.bin/tsc -p ./tsconfig.json && cp ./src/builtInSymbols.json ./lib/",
     "clean": "rm -rf ./lib && mkdir ./lib",
     "prepublishOnly": "npm run build"
->>>>>>> ecf86c95
   },
   "_requiredBy": [
     "/"
@@ -45,14 +34,10 @@
   "dependencies": {
     "JSONStream": "^1.3.2",
     "fs-extra": "^5.0.0",
-<<<<<<< HEAD
     "fuzzysearch": "^1.0.3",
-    "php7parser": "^1.0.7",
+    "php7parser": "^1.0.8",
     "vscode-languageserver": "^3.5.0",
     "vscode-languageserver-protocol": "^3.5.0",
-=======
-    "php7parser": "^1.0.8",
->>>>>>> ecf86c95
     "vscode-languageserver-types": "^3.5.0"
   },
   "deprecated": false,
@@ -65,8 +50,7 @@
     "chai": "^4.1.2",
     "mocha": "^4.1.0",
     "ts-node": "^3.3.0",
-<<<<<<< HEAD
-    "typescript": "^2.6.2"
+    "typescript": "^2.7.1"
   },
   "homepage": "http://intelephense.net/",
   "keywords": [
@@ -93,8 +77,4 @@
   },
   "types": "./lib/intelephense.d.ts",
   "version": "0.8.8"
-=======
-    "typescript": "^2.7.1"
-  }
->>>>>>> ecf86c95
 }